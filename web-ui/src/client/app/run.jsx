--- conflicted
+++ resolved
@@ -1,31 +1,32 @@
 import React from 'react';
 import {render} from 'react-dom';
+import {createUser, logout} from './services/oauth-util.js';
 import firewall from './services/oauth-firewall.js';
 import {Storage} from './services/storage.js';
 import {RestService} from './services/rest.js';
 import {Root} from './containers/root.jsx';
 
 export function run () {
-<<<<<<< HEAD
-	return firewall().then(() => {
+	return firewall().then((response) => {
+
+    console.log('firewall response', response);
+
+    const user = createUser(response);
 
     // clean the hash if contains the access token
     // e.g. http://myapp.com/#access_token=xxx
-    if(firewall.hasAuthResponse()) {
+    if (firewall.hasAuthResponse()) {
       window.location.hash = '';
     }
 
-    return render(<Root
-      RestService={RestService}
-      Storage={Storage}
-    />
-    , document.getElementById('app'));
-=======
-	return firewall().then((response) => {
-	  return render(
-	    <App RestService={RestService} firewallResponse={response} />,
-	    document.getElementById('app')
-	  );
->>>>>>> dc05a32f
-	});
+    return render(
+      <Root
+        user={user}
+        logout={logout}
+        RestService={RestService}
+        Storage={Storage}
+      />,
+      document.getElementById('app')
+    );
+  });
 }