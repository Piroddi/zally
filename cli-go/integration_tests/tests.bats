#!/usr/bin/env bats

@test "CLI displays usage when no parameters specified" {
	run cli-go/zally/zally
	[ "$status" -eq 0 ]
	[[ "$output" =~ "USAGE:" ]]
	[[ "$output" =~ "   zally [global options] command [command options] [arguments...]" ]]
}

@test "CLI works with local .yaml file" {
	run cli-go/zally/zally lint server/src/test/resources/fixtures/api_spa.yaml
	[ "$status" -eq 1 ]
<<<<<<< HEAD
	[ "${lines[54]}" = "MUST violations: 6" ]
	[ "${lines[55]}" = "SHOULD violations: 2" ]
	[ "${lines[56]}" = "MAY violations: 0" ]
	[ "${lines[57]}" = "HINT violations: 1" ]
	[ "${#lines[@]}" -eq 59 ]
=======
	[[ "$output" =~ "MUST violations: 6" ]]
	[[ "$output" =~ "SHOULD violations: 2" ]]
	[[ "$output" =~ "MAY violations: 0" ]]
	[[ "$output" =~ "HINT violations: 0" ]]
>>>>>>> 859f207f
}

@test "CLI works with local .json file" {
	run cli-go/zally/zally lint server/src/test/resources/fixtures/api_spp.json
	[ "$status" -eq 1 ]
<<<<<<< HEAD
	[ "${lines[67]}" = "MUST violations: 2" ]
	[ "${lines[68]}" = "SHOULD violations: 2" ]
	[ "${lines[69]}" = "MAY violations: 1" ]
	[ "${lines[70]}" = "HINT violations: 1" ]
	[ "${#lines[@]}" -eq 72 ]
=======
	[[ "$output" =~ "MUST violations: 2" ]]
	[[ "$output" =~ "SHOULD violations: 2" ]]
	[[ "$output" =~ "MAY violations: 1" ]]
	[[ "$output" =~ "HINT violations: 0" ]]
>>>>>>> 859f207f
}

@test "CLI works with remote .yaml file" {
	run cli-go/zally/zally lint https://raw.githubusercontent.com/zalando-incubator/zally/e542a2d6e8f7f37f4adf2242343e453961537a08/server/src/test/resources/api_spa.yaml
	[ "$status" -eq 1 ]
<<<<<<< HEAD
	[ "${lines[54]}" = "MUST violations: 6" ]
	[ "${lines[55]}" = "SHOULD violations: 2" ]
	[ "${lines[56]}" = "MAY violations: 0" ]
	[ "${lines[57]}" = "HINT violations: 1" ]
	[ "${#lines[@]}" -eq 59 ]
=======
	[[ "$output" =~ "MUST violations: 6" ]]
	[[ "$output" =~ "SHOULD violations: 2" ]]
	[[ "$output" =~ "MAY violations: 0" ]]
	[[ "$output" =~ "HINT violations: 0" ]]
>>>>>>> 859f207f
}

@test "CLI works with remote .json file" {
	run cli-go/zally/zally lint https://raw.githubusercontent.com/zalando-incubator/zally/e542a2d6e8f7f37f4adf2242343e453961537a08/server/src/test/resources/api_spp.json
	[ "$status" -eq 1 ]
<<<<<<< HEAD
	[ "${lines[67]}" = "MUST violations: 2" ]
	[ "${lines[68]}" = "SHOULD violations: 2" ]
	[ "${lines[69]}" = "MAY violations: 1" ]
	[ "${lines[70]}" = "HINT violations: 1" ]
	[ "${#lines[@]}" -eq 72 ]
=======
	[[ "$output" =~ "MUST violations: 2" ]]
	[[ "$output" =~ "SHOULD violations: 2" ]]
	[[ "$output" =~ "MAY violations: 1" ]]
	[[ "$output" =~ "HINT violations: 0" ]]
>>>>>>> 859f207f
}

@test "CLI should fail when any MUST violations" {
	run cli-go/zally/zally lint server/src/test/resources/fixtures/api_spp.json
<<<<<<< HEAD
	[ "${lines[71]}" = "Failing because: 2 must violation(s) found" ]
=======
	[[ "$output" =~ "Failing because: 2 must violation(s) found" ]]
>>>>>>> 859f207f
	[ "$status" -eq 1 ]
}

@test "CLI should not fail when no MUST violations" {
	run cli-go/zally/zally lint server/src/test/resources/fixtures/no_must_violations.yaml
	[ "$status" -eq 0 ]
}

@test "CLI should validate zally API definition" {
	run cli-go/zally/zally lint server/src/main/resources/api/zally-api.yaml
	[ "$status" -eq 0 ]
	[[ "$output" =~ "[33mSHOULD[0m [33mUse Specific HTTP Status Codes[0m" ]]
	[[ "$output" =~ "MUST violations: 0" ]]
	[[ "$output" =~ "SHOULD violations: 1" ]]
	[[ "$output" =~ "MAY violations: 0" ]]
	[[ "$output" =~ "HINT violations: 0" ]]
}

@test "Displays rule list" {
	run cli-go/zally/zally rules
	[ "$status" -eq 0 ]
	[[ "$output" =~ "[31mM001[0m [31mMUST[0m: Avoid Link in Header Rule" ]]
	[[ "$output" =~ "	http://zalando.github.io/restful-api-guidelines/hyper-media/Hypermedia.html#must-do-not-use-link-headers-with-json-entities" ]]
}<|MERGE_RESOLUTION|>--- conflicted
+++ resolved
@@ -10,78 +10,42 @@
 @test "CLI works with local .yaml file" {
 	run cli-go/zally/zally lint server/src/test/resources/fixtures/api_spa.yaml
 	[ "$status" -eq 1 ]
-<<<<<<< HEAD
-	[ "${lines[54]}" = "MUST violations: 6" ]
-	[ "${lines[55]}" = "SHOULD violations: 2" ]
-	[ "${lines[56]}" = "MAY violations: 0" ]
-	[ "${lines[57]}" = "HINT violations: 1" ]
-	[ "${#lines[@]}" -eq 59 ]
-=======
 	[[ "$output" =~ "MUST violations: 6" ]]
 	[[ "$output" =~ "SHOULD violations: 2" ]]
 	[[ "$output" =~ "MAY violations: 0" ]]
-	[[ "$output" =~ "HINT violations: 0" ]]
->>>>>>> 859f207f
+	[[ "$output" =~ "HINT violations: 1" ]]
 }
 
 @test "CLI works with local .json file" {
 	run cli-go/zally/zally lint server/src/test/resources/fixtures/api_spp.json
 	[ "$status" -eq 1 ]
-<<<<<<< HEAD
-	[ "${lines[67]}" = "MUST violations: 2" ]
-	[ "${lines[68]}" = "SHOULD violations: 2" ]
-	[ "${lines[69]}" = "MAY violations: 1" ]
-	[ "${lines[70]}" = "HINT violations: 1" ]
-	[ "${#lines[@]}" -eq 72 ]
-=======
 	[[ "$output" =~ "MUST violations: 2" ]]
 	[[ "$output" =~ "SHOULD violations: 2" ]]
 	[[ "$output" =~ "MAY violations: 1" ]]
-	[[ "$output" =~ "HINT violations: 0" ]]
->>>>>>> 859f207f
+	[[ "$output" =~ "HINT violations: 1" ]]
 }
 
 @test "CLI works with remote .yaml file" {
 	run cli-go/zally/zally lint https://raw.githubusercontent.com/zalando-incubator/zally/e542a2d6e8f7f37f4adf2242343e453961537a08/server/src/test/resources/api_spa.yaml
 	[ "$status" -eq 1 ]
-<<<<<<< HEAD
-	[ "${lines[54]}" = "MUST violations: 6" ]
-	[ "${lines[55]}" = "SHOULD violations: 2" ]
-	[ "${lines[56]}" = "MAY violations: 0" ]
-	[ "${lines[57]}" = "HINT violations: 1" ]
-	[ "${#lines[@]}" -eq 59 ]
-=======
 	[[ "$output" =~ "MUST violations: 6" ]]
 	[[ "$output" =~ "SHOULD violations: 2" ]]
 	[[ "$output" =~ "MAY violations: 0" ]]
-	[[ "$output" =~ "HINT violations: 0" ]]
->>>>>>> 859f207f
+	[[ "$output" =~ "HINT violations: 1" ]]
 }
 
 @test "CLI works with remote .json file" {
 	run cli-go/zally/zally lint https://raw.githubusercontent.com/zalando-incubator/zally/e542a2d6e8f7f37f4adf2242343e453961537a08/server/src/test/resources/api_spp.json
 	[ "$status" -eq 1 ]
-<<<<<<< HEAD
-	[ "${lines[67]}" = "MUST violations: 2" ]
-	[ "${lines[68]}" = "SHOULD violations: 2" ]
-	[ "${lines[69]}" = "MAY violations: 1" ]
-	[ "${lines[70]}" = "HINT violations: 1" ]
-	[ "${#lines[@]}" -eq 72 ]
-=======
 	[[ "$output" =~ "MUST violations: 2" ]]
 	[[ "$output" =~ "SHOULD violations: 2" ]]
 	[[ "$output" =~ "MAY violations: 1" ]]
-	[[ "$output" =~ "HINT violations: 0" ]]
->>>>>>> 859f207f
+	[[ "$output" =~ "HINT violations: 1" ]]
 }
 
 @test "CLI should fail when any MUST violations" {
 	run cli-go/zally/zally lint server/src/test/resources/fixtures/api_spp.json
-<<<<<<< HEAD
-	[ "${lines[71]}" = "Failing because: 2 must violation(s) found" ]
-=======
 	[[ "$output" =~ "Failing because: 2 must violation(s) found" ]]
->>>>>>> 859f207f
 	[ "$status" -eq 1 ]
 }
 
