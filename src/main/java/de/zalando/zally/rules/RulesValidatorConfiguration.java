package de.zalando.zally.rules;

import org.springframework.context.annotation.Bean;
import org.springframework.context.annotation.Configuration;

import java.util.Arrays;

@Configuration
public class RulesValidatorConfiguration {

    @Bean
    public RulesValidator createRulesValidator() {
        return new RulesValidator(Arrays.asList(
                new AvoidTrailingSlashesRule(),
                new KebabCaseInPathSegmentsRule(),
                new SecureWithOAuth2Rule(),
                new SuccessResponseAsJsonObjectRule(),
                new NoVersionInUriRule(),
<<<<<<< HEAD
                new SnakeCaseForQueryParamsRule(),
                new AvoidLinkHeadersRule()
=======
                new SnakeCaseInPropNameRule(),
                new SnakeCaseForQueryParamsRule()
>>>>>>> 6be90293
        ));
    }
}<|MERGE_RESOLUTION|>--- conflicted
+++ resolved
@@ -16,13 +16,9 @@
                 new SecureWithOAuth2Rule(),
                 new SuccessResponseAsJsonObjectRule(),
                 new NoVersionInUriRule(),
-<<<<<<< HEAD
                 new SnakeCaseForQueryParamsRule(),
-                new AvoidLinkHeadersRule()
-=======
-                new SnakeCaseInPropNameRule(),
-                new SnakeCaseForQueryParamsRule()
->>>>>>> 6be90293
+                new AvoidLinkHeadersRule(),
+                new SnakeCaseInPropNameRule()
         ));
     }
 }