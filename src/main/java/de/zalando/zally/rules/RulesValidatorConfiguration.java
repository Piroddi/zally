--- conflicted
+++ resolved
@@ -25,13 +25,9 @@
                 new CommonFieldNamesRule(),
                 new DefineOAuthScopesRule(),
                 new HyphenateHttpHeadersRule(),
-<<<<<<< HEAD
+                new MediaTypesRule(),
                 new LimitNumberOfSubresourcesRule(),
                 new VersionInInfoSectionRule()
-=======
-                new MediaTypesRule(),
-                new LimitNumberOfSubresourcesRule()
->>>>>>> 032bba9f
         ));
     }
 }