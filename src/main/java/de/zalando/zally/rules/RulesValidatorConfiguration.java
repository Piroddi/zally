--- conflicted
+++ resolved
@@ -17,12 +17,9 @@
                 new SuccessResponseAsJsonObjectRule(),
                 new NoVersionInUriRule(),
                 new SnakeCaseForQueryParamsRule(),
-<<<<<<< HEAD
                 new AvoidLinkHeadersRule(),
-                new SnakeCaseInPropNameRule()
-=======
+                new SnakeCaseInPropNameRule(),
                 new AvoidLinkHeadersRule()
->>>>>>> 5912f1e8
         ));
     }
 }