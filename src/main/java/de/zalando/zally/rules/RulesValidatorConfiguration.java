package de.zalando.zally.rules;

import org.springframework.context.annotation.Bean;
import org.springframework.context.annotation.Configuration;

import java.util.Arrays;

@Configuration
public class RulesValidatorConfiguration {

    @Bean
    public RulesValidator createRulesValidator() {
        return new RulesValidator(Arrays.asList(
                new AvoidTrailingSlashesRule(),
                new KebabCaseInPathSegmentsRule(),
                new SecureWithOAuth2Rule(),
                new SuccessResponseAsJsonObjectRule(),
                new NoVersionInUriRule(),
                new SnakeCaseForQueryParamsRule(),
                new AvoidLinkHeadersRule(),
                new SnakeCaseInPropNameRule(),
                new LimitNumberOfResourcesRule(),
                new UseProblemJsonRule(),
                new AvoidJavascriptKeywordsRule(),
                new CommonFieldNamesRule(),
                new DefineOAuthScopesRule(),
                new HyphenateHttpHeadersRule(),
<<<<<<< HEAD
                new MediaTypesRule()
=======
                new LimitNumberOfSubresourcesRule()
>>>>>>> 3e5c1292
        ));
    }
}<|MERGE_RESOLUTION|>--- conflicted
+++ resolved
@@ -25,11 +25,8 @@
                 new CommonFieldNamesRule(),
                 new DefineOAuthScopesRule(),
                 new HyphenateHttpHeadersRule(),
-<<<<<<< HEAD
-                new MediaTypesRule()
-=======
+                new MediaTypesRule(),
                 new LimitNumberOfSubresourcesRule()
->>>>>>> 3e5c1292
         ));
     }
 }