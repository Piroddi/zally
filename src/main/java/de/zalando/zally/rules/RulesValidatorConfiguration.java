--- conflicted
+++ resolved
@@ -25,11 +25,8 @@
                 new CommonFieldNamesRule(),
                 new DefineOAuthScopesRule(),
                 new HyphenateHttpHeadersRule(),
-<<<<<<< HEAD
+                new LimitNumberOfSubresourcesRule(),
                 new Use429ForRateLimitRule()
-=======
-                new LimitNumberOfSubresourcesRule()
->>>>>>> c70c89e5
         ));
     }
 }