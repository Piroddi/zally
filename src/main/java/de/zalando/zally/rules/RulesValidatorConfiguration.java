package de.zalando.zally.rules;

import org.springframework.context.annotation.Bean;
import org.springframework.context.annotation.Configuration;

import java.util.Arrays;

@Configuration
public class RulesValidatorConfiguration {

    @Bean
    public RulesValidator createRulesValidator() {
        return new RulesValidator(Arrays.asList(
                new AvoidTrailingSlashesRule(),
                new KebabCaseInPathSegmentsRule(),
                new SecureWithOAuth2Rule(),
                new SuccessResponseAsJsonObjectRule(),
                new NoVersionInUriRule(),
                new SnakeCaseForQueryParamsRule(),
                new AvoidLinkHeadersRule(),
                new SnakeCaseInPropNameRule(),
                new LimitNumberOfResourcesRule(),
                new UseProblemJsonRule(),
                new AvoidJavascriptKeywordsRule(),
                new CommonFieldNamesRule(),
                new DefineOAuthScopesRule(),
                new HyphenateHttpHeadersRule(),
<<<<<<< HEAD
                new LimitNumberOfSubresourcesRule(),
                new Use429ForRateLimitRule()
=======
                new MediaTypesRule(),
                new LimitNumberOfSubresourcesRule(),
                new NestedPathsCouldBeRootPathsRule(),
                new EverySecondPathLevelParameterRule()
>>>>>>> 4a02d6b7
        ));
    }
}<|MERGE_RESOLUTION|>--- conflicted
+++ resolved
@@ -25,15 +25,11 @@
                 new CommonFieldNamesRule(),
                 new DefineOAuthScopesRule(),
                 new HyphenateHttpHeadersRule(),
-<<<<<<< HEAD
-                new LimitNumberOfSubresourcesRule(),
-                new Use429ForRateLimitRule()
-=======
                 new MediaTypesRule(),
                 new LimitNumberOfSubresourcesRule(),
                 new NestedPathsCouldBeRootPathsRule(),
-                new EverySecondPathLevelParameterRule()
->>>>>>> 4a02d6b7
+                new EverySecondPathLevelParameterRule(),
+                new Use429ForRateLimitRule()
         ));
     }
 }