package de.zalando.zally.rules;

import org.springframework.context.annotation.Bean;
import org.springframework.context.annotation.Configuration;

import java.util.Arrays;

@Configuration
public class RulesValidatorConfiguration {

    @Bean
    public RulesValidator createRulesValidator() {
        return new RulesValidator(Arrays.asList(
                new AvoidTrailingSlashesRule(),
                new KebabCaseInPathSegmentsRule(),
                new SecureWithOAuth2Rule(),
                new SuccessResponseAsJsonObjectRule(),
                new NoVersionInUriRule(),
                new SnakeCaseForQueryParamsRule(),
                new AvoidLinkHeadersRule(),
                new SnakeCaseInPropNameRule(),
<<<<<<< HEAD
                new UseProblemJsonRule(),
=======
                new SnakeCaseForQueryParamsRule(),
>>>>>>> 6ff51b66
                new MediaTypesRule()
        ));
    }
}<|MERGE_RESOLUTION|>--- conflicted
+++ resolved
@@ -19,11 +19,8 @@
                 new SnakeCaseForQueryParamsRule(),
                 new AvoidLinkHeadersRule(),
                 new SnakeCaseInPropNameRule(),
-<<<<<<< HEAD
                 new UseProblemJsonRule(),
-=======
                 new SnakeCaseForQueryParamsRule(),
->>>>>>> 6ff51b66
                 new MediaTypesRule()
         ));
     }
