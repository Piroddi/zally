--- conflicted
+++ resolved
@@ -19,17 +19,13 @@
                 new SnakeCaseForQueryParamsRule(),
                 new AvoidLinkHeadersRule(),
                 new SnakeCaseInPropNameRule(),
-<<<<<<< HEAD
-                new UseProblemJsonRule(),
-                new MediaTypesRule()
-=======
                 new LimitNumberOfResourcesRule(),
                 new UseProblemJsonRule(),
                 new AvoidJavascriptKeywordsRule(),
                 new CommonFieldNamesRule(),
                 new DefineOAuthScopesRule(),
-                new HyphenateHttpHeadersRule()
->>>>>>> aa78460c
+                new HyphenateHttpHeadersRule(),
+                new MediaTypesRule()
         ));
     }
 }