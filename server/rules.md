--- conflicted
+++ resolved
@@ -33,14 +33,6 @@
 
 Unused definitions cause confusion and should be avioded.
 
-<<<<<<< HEAD
-## S007: Define maximum length for string properties
-
-Implementations often have limits imposed on the length of strings and
-these should be expressed clearly in the API specification. If left
-unspecified then clients or servers may make inappropriate assumptions
-and fail unexpectedly when supplied extra long strings.
-=======
 ## S006: Define bounds for numeric properties
 
 Numeric properties typically have bounds associated with them and these
@@ -48,7 +40,13 @@
 unspecified then the minimum or maximum will be defined by the
 property's format (signed `int32` or `int64` for `integer` types,
 `float` or `double` for `number` types).
->>>>>>> 35e2e49d
+
+## S007: Define maximum length for string properties
+
+Implementations often have limits imposed on the length of strings and
+these should be expressed clearly in the API specification. If left
+unspecified then clients or servers may make inappropriate assumptions
+and fail unexpectedly when supplied extra long strings.
 
 ## H001: Base path can be extracted
 
