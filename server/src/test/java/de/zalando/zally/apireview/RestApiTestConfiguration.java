<<<<<<< HEAD
package de.zalando.zally.apireview;

import com.fasterxml.jackson.databind.JsonNode;
import de.zalando.zally.dto.ViolationType;
import de.zalando.zally.rule.AbstractRule;
import de.zalando.zally.rule.ApiValidator;
import de.zalando.zally.rule.CompositeRulesValidator;
import de.zalando.zally.rule.JsonRulesValidator;
import de.zalando.zally.rule.SwaggerRulesValidator;
import de.zalando.zally.rule.Violation;
import de.zalando.zally.rule.api.Check;
import de.zalando.zally.rule.api.Rule;
import de.zalando.zally.rule.api.RuleSet;
import de.zalando.zally.rule.zalando.InvalidApiSchemaRule;
import de.zalando.zally.rule.zalando.ZalandoRuleSet;
import io.swagger.models.Swagger;
import org.jetbrains.annotations.NotNull;
import org.springframework.beans.factory.annotation.Autowired;
import org.springframework.context.annotation.Bean;
import org.springframework.context.annotation.Configuration;
import org.springframework.context.annotation.Primary;
import org.springframework.context.annotation.Profile;

import java.util.Arrays;
import java.util.Collections;
import java.util.List;

@Configuration
public class RestApiTestConfiguration {

    @Autowired
    private InvalidApiSchemaRule invalidApiRule;

    @Bean
    @Primary
    @Profile("test")
    public ApiValidator validator() {
        final List<Rule> rules = Arrays.asList(
            new CheckApiNameIsPresentRule("Product Service"),
            new AlwaysGiveAHintRule()
        );
        return new CompositeRulesValidator(
                new SwaggerRulesValidator(rules, invalidApiRule),
                new JsonRulesValidator(Arrays.asList(new CheckApiNameIsPresentJsonRule(new ZalandoRuleSet())), invalidApiRule));
    }

    public static class CheckApiNameIsPresentJsonRule extends AbstractRule {

        public CheckApiNameIsPresentJsonRule(@NotNull RuleSet ruleSet) {
            super(ruleSet);
        }

        @Check
        public Iterable<Violation> validate(final JsonNode swagger) {
            JsonNode title = swagger.path("info").path("title");
            if (!title.isMissingNode() && title.textValue().contains("Product Service")) {
                return Arrays.asList(
                        new Violation(this, getTitle(), "schema incorrect", getViolationType(), Collections.emptyList()));
            } else {
                return Collections.emptyList();
            }
        }

        @Override
        public String getTitle() {
            return "schema";
        }

        @Override
        public ViolationType getViolationType() {
            return ViolationType.MUST;
        }

        @Override
        public String getId() {
            return "166";
        }

    }

    public static class CheckApiNameIsPresentRule extends AbstractRule {

        private final String apiName;

        CheckApiNameIsPresentRule(String apiName) {
            super(new ZalandoRuleSet());
            this.apiName = apiName;
        }

        @Check
        public Violation validate(Swagger swagger) {
            if (swagger != null && swagger.getInfo().getTitle().contains(apiName)) {
                return new Violation(new CheckApiNameIsPresentRule(null), "dummy1", "dummy", ViolationType.MUST, Collections.emptyList());
            } else {
                return null;
            }
        }

        @Override
        public ViolationType getViolationType() {
            return ViolationType.MUST;
        }

        @Override
        public String getTitle() {
            return "Test Rule";
        }

        @Override
        public String getId() {
            return "999";
        }

    }

    public static class AlwaysGiveAHintRule extends AbstractRule {
        public AlwaysGiveAHintRule() {
            super(new ZalandoRuleSet());
        }

        @Check
        public Violation validate(Swagger swagger) {
            return new Violation(
                new AlwaysGiveAHintRule(),
                "dummy2", "dummy", ViolationType.HINT, Collections.emptyList());
        }

        @Override
        public ViolationType getViolationType() {
            return ViolationType.MUST;
        }

        @Override
        public String getTitle() {
            return "Test Hint Rule";
        }

        @Override
        public String getId() {
            return "H999";
        }

    }
}
=======
package de.zalando.zally.apireview;

import com.fasterxml.jackson.databind.JsonNode;
import de.zalando.zally.rule.AbstractRule;
import de.zalando.zally.rule.TestRuleSet;
import de.zalando.zally.rule.api.Check;
import de.zalando.zally.rule.api.Rule;
import de.zalando.zally.rule.api.Severity;
import de.zalando.zally.rule.api.Violation;
import de.zalando.zally.rule.zalando.InvalidApiSchemaRule;
import io.swagger.models.Swagger;
import org.springframework.beans.factory.annotation.Autowired;
import org.springframework.context.annotation.Bean;
import org.springframework.context.annotation.Configuration;
import org.springframework.context.annotation.Primary;
import org.springframework.context.annotation.Profile;

import java.util.Arrays;
import java.util.Collection;
import java.util.Collections;

@Configuration
public class RestApiTestConfiguration {

    @Autowired
    private InvalidApiSchemaRule invalidApiRule;

    @Bean
    @Primary
    @Profile("test")
    public Collection<Object> rules() {
        return Arrays.asList(
                new TestCheckApiNameIsPresentJsonRule(),
                new TestCheckApiNameIsPresentRule(),
                new TestAlwaysGiveAHintRule()
        );
    }

    /** Rule used for testing */
    @Rule(
            ruleSet = TestRuleSet.class,
            id = "TestCheckApiNameIsPresentJsonRule",
            severity = Severity.MUST,
            title = "schema"
    )
    public static class TestCheckApiNameIsPresentJsonRule extends AbstractRule {

        @Check(severity = Severity.MUST)
        public Iterable<Violation> validate(final JsonNode swagger) {
            JsonNode title = swagger.path("info").path("title");
            if (!title.isMissingNode() && title.textValue().contains("Product Service")) {
                return Arrays.asList(
                        new Violation("schema incorrect", Collections.emptyList()));
            } else {
                return Collections.emptyList();
            }
        }
    }

    /** Rule used for testing */
    @Rule(
            ruleSet = TestRuleSet.class,
            id = "TestCheckApiNameIsPresentRule",
            severity = Severity.MUST,
            title = "Test Rule"
    )
    public static class TestCheckApiNameIsPresentRule extends AbstractRule {

        @Check(severity = Severity.MUST)
        public Violation validate(Swagger swagger) {
            if (swagger != null && swagger.getInfo().getTitle().contains("Product Service")) {
                return new Violation("dummy", Collections.emptyList());
            } else {
                return null;
            }
        }
    }

    /** Rule used for testing */
    @Rule(
            ruleSet = TestRuleSet.class,
            id = "TestAlwaysGiveAHintRule",
            severity = Severity.HINT,
            title = "Test Hint Rule"
    )
    public static class TestAlwaysGiveAHintRule extends AbstractRule {

        @Check(severity = Severity.HINT)
        public Violation validate(Swagger swagger) {
            return new Violation("dummy", Collections.emptyList());
        }
    }
}
>>>>>>> a0908eab
<|MERGE_RESOLUTION|>--- conflicted
+++ resolved
@@ -1,240 +1,93 @@
-<<<<<<< HEAD
-package de.zalando.zally.apireview;
-
-import com.fasterxml.jackson.databind.JsonNode;
-import de.zalando.zally.dto.ViolationType;
-import de.zalando.zally.rule.AbstractRule;
-import de.zalando.zally.rule.ApiValidator;
-import de.zalando.zally.rule.CompositeRulesValidator;
-import de.zalando.zally.rule.JsonRulesValidator;
-import de.zalando.zally.rule.SwaggerRulesValidator;
-import de.zalando.zally.rule.Violation;
-import de.zalando.zally.rule.api.Check;
-import de.zalando.zally.rule.api.Rule;
-import de.zalando.zally.rule.api.RuleSet;
-import de.zalando.zally.rule.zalando.InvalidApiSchemaRule;
-import de.zalando.zally.rule.zalando.ZalandoRuleSet;
-import io.swagger.models.Swagger;
-import org.jetbrains.annotations.NotNull;
-import org.springframework.beans.factory.annotation.Autowired;
-import org.springframework.context.annotation.Bean;
-import org.springframework.context.annotation.Configuration;
-import org.springframework.context.annotation.Primary;
-import org.springframework.context.annotation.Profile;
-
-import java.util.Arrays;
-import java.util.Collections;
-import java.util.List;
-
-@Configuration
-public class RestApiTestConfiguration {
-
-    @Autowired
-    private InvalidApiSchemaRule invalidApiRule;
-
-    @Bean
-    @Primary
-    @Profile("test")
-    public ApiValidator validator() {
-        final List<Rule> rules = Arrays.asList(
-            new CheckApiNameIsPresentRule("Product Service"),
-            new AlwaysGiveAHintRule()
-        );
-        return new CompositeRulesValidator(
-                new SwaggerRulesValidator(rules, invalidApiRule),
-                new JsonRulesValidator(Arrays.asList(new CheckApiNameIsPresentJsonRule(new ZalandoRuleSet())), invalidApiRule));
-    }
-
-    public static class CheckApiNameIsPresentJsonRule extends AbstractRule {
-
-        public CheckApiNameIsPresentJsonRule(@NotNull RuleSet ruleSet) {
-            super(ruleSet);
-        }
-
-        @Check
-        public Iterable<Violation> validate(final JsonNode swagger) {
-            JsonNode title = swagger.path("info").path("title");
-            if (!title.isMissingNode() && title.textValue().contains("Product Service")) {
-                return Arrays.asList(
-                        new Violation(this, getTitle(), "schema incorrect", getViolationType(), Collections.emptyList()));
-            } else {
-                return Collections.emptyList();
-            }
-        }
-
-        @Override
-        public String getTitle() {
-            return "schema";
-        }
-
-        @Override
-        public ViolationType getViolationType() {
-            return ViolationType.MUST;
-        }
-
-        @Override
-        public String getId() {
-            return "166";
-        }
-
-    }
-
-    public static class CheckApiNameIsPresentRule extends AbstractRule {
-
-        private final String apiName;
-
-        CheckApiNameIsPresentRule(String apiName) {
-            super(new ZalandoRuleSet());
-            this.apiName = apiName;
-        }
-
-        @Check
-        public Violation validate(Swagger swagger) {
-            if (swagger != null && swagger.getInfo().getTitle().contains(apiName)) {
-                return new Violation(new CheckApiNameIsPresentRule(null), "dummy1", "dummy", ViolationType.MUST, Collections.emptyList());
-            } else {
-                return null;
-            }
-        }
-
-        @Override
-        public ViolationType getViolationType() {
-            return ViolationType.MUST;
-        }
-
-        @Override
-        public String getTitle() {
-            return "Test Rule";
-        }
-
-        @Override
-        public String getId() {
-            return "999";
-        }
-
-    }
-
-    public static class AlwaysGiveAHintRule extends AbstractRule {
-        public AlwaysGiveAHintRule() {
-            super(new ZalandoRuleSet());
-        }
-
-        @Check
-        public Violation validate(Swagger swagger) {
-            return new Violation(
-                new AlwaysGiveAHintRule(),
-                "dummy2", "dummy", ViolationType.HINT, Collections.emptyList());
-        }
-
-        @Override
-        public ViolationType getViolationType() {
-            return ViolationType.MUST;
-        }
-
-        @Override
-        public String getTitle() {
-            return "Test Hint Rule";
-        }
-
-        @Override
-        public String getId() {
-            return "H999";
-        }
-
-    }
-}
-=======
-package de.zalando.zally.apireview;
-
-import com.fasterxml.jackson.databind.JsonNode;
-import de.zalando.zally.rule.AbstractRule;
-import de.zalando.zally.rule.TestRuleSet;
-import de.zalando.zally.rule.api.Check;
-import de.zalando.zally.rule.api.Rule;
-import de.zalando.zally.rule.api.Severity;
-import de.zalando.zally.rule.api.Violation;
-import de.zalando.zally.rule.zalando.InvalidApiSchemaRule;
-import io.swagger.models.Swagger;
-import org.springframework.beans.factory.annotation.Autowired;
-import org.springframework.context.annotation.Bean;
-import org.springframework.context.annotation.Configuration;
-import org.springframework.context.annotation.Primary;
-import org.springframework.context.annotation.Profile;
-
-import java.util.Arrays;
-import java.util.Collection;
-import java.util.Collections;
-
-@Configuration
-public class RestApiTestConfiguration {
-
-    @Autowired
-    private InvalidApiSchemaRule invalidApiRule;
-
-    @Bean
-    @Primary
-    @Profile("test")
-    public Collection<Object> rules() {
-        return Arrays.asList(
-                new TestCheckApiNameIsPresentJsonRule(),
-                new TestCheckApiNameIsPresentRule(),
-                new TestAlwaysGiveAHintRule()
-        );
-    }
-
-    /** Rule used for testing */
-    @Rule(
-            ruleSet = TestRuleSet.class,
-            id = "TestCheckApiNameIsPresentJsonRule",
-            severity = Severity.MUST,
-            title = "schema"
-    )
-    public static class TestCheckApiNameIsPresentJsonRule extends AbstractRule {
-
-        @Check(severity = Severity.MUST)
-        public Iterable<Violation> validate(final JsonNode swagger) {
-            JsonNode title = swagger.path("info").path("title");
-            if (!title.isMissingNode() && title.textValue().contains("Product Service")) {
-                return Arrays.asList(
-                        new Violation("schema incorrect", Collections.emptyList()));
-            } else {
-                return Collections.emptyList();
-            }
-        }
-    }
-
-    /** Rule used for testing */
-    @Rule(
-            ruleSet = TestRuleSet.class,
-            id = "TestCheckApiNameIsPresentRule",
-            severity = Severity.MUST,
-            title = "Test Rule"
-    )
-    public static class TestCheckApiNameIsPresentRule extends AbstractRule {
-
-        @Check(severity = Severity.MUST)
-        public Violation validate(Swagger swagger) {
-            if (swagger != null && swagger.getInfo().getTitle().contains("Product Service")) {
-                return new Violation("dummy", Collections.emptyList());
-            } else {
-                return null;
-            }
-        }
-    }
-
-    /** Rule used for testing */
-    @Rule(
-            ruleSet = TestRuleSet.class,
-            id = "TestAlwaysGiveAHintRule",
-            severity = Severity.HINT,
-            title = "Test Hint Rule"
-    )
-    public static class TestAlwaysGiveAHintRule extends AbstractRule {
-
-        @Check(severity = Severity.HINT)
-        public Violation validate(Swagger swagger) {
-            return new Violation("dummy", Collections.emptyList());
-        }
-    }
-}
->>>>>>> a0908eab
+package de.zalando.zally.apireview;
+
+import com.fasterxml.jackson.databind.JsonNode;
+import de.zalando.zally.rule.AbstractRule;
+import de.zalando.zally.rule.TestRuleSet;
+import de.zalando.zally.rule.api.Check;
+import de.zalando.zally.rule.api.Rule;
+import de.zalando.zally.rule.api.Severity;
+import de.zalando.zally.rule.api.Violation;
+import de.zalando.zally.rule.zalando.InvalidApiSchemaRule;
+import io.swagger.models.Swagger;
+import org.springframework.beans.factory.annotation.Autowired;
+import org.springframework.context.annotation.Bean;
+import org.springframework.context.annotation.Configuration;
+import org.springframework.context.annotation.Primary;
+import org.springframework.context.annotation.Profile;
+
+import java.util.Arrays;
+import java.util.Collection;
+import java.util.Collections;
+
+@Configuration
+public class RestApiTestConfiguration {
+
+    @Autowired
+    private InvalidApiSchemaRule invalidApiRule;
+
+    @Bean
+    @Primary
+    @Profile("test")
+    public Collection<Object> rules() {
+        return Arrays.asList(
+                new TestCheckApiNameIsPresentJsonRule(),
+                new TestCheckApiNameIsPresentRule(),
+                new TestAlwaysGiveAHintRule()
+        );
+    }
+
+    /** Rule used for testing */
+    @Rule(
+            ruleSet = TestRuleSet.class,
+            id = "TestCheckApiNameIsPresentJsonRule",
+            severity = Severity.MUST,
+            title = "schema"
+    )
+    public static class TestCheckApiNameIsPresentJsonRule extends AbstractRule {
+
+        @Check(severity = Severity.MUST)
+        public Iterable<Violation> validate(final JsonNode swagger) {
+            JsonNode title = swagger.path("info").path("title");
+            if (!title.isMissingNode() && title.textValue().contains("Product Service")) {
+                return Arrays.asList(
+                        new Violation("schema incorrect", Collections.emptyList()));
+            } else {
+                return Collections.emptyList();
+            }
+        }
+    }
+
+    /** Rule used for testing */
+    @Rule(
+            ruleSet = TestRuleSet.class,
+            id = "TestCheckApiNameIsPresentRule",
+            severity = Severity.MUST,
+            title = "Test Rule"
+    )
+    public static class TestCheckApiNameIsPresentRule extends AbstractRule {
+
+        @Check(severity = Severity.MUST)
+        public Violation validate(Swagger swagger) {
+            if (swagger != null && swagger.getInfo().getTitle().contains("Product Service")) {
+                return new Violation("dummy", Collections.emptyList());
+            } else {
+                return null;
+            }
+        }
+    }
+
+    /** Rule used for testing */
+    @Rule(
+            ruleSet = TestRuleSet.class,
+            id = "TestAlwaysGiveAHintRule",
+            severity = Severity.HINT,
+            title = "Test Hint Rule"
+    )
+    public static class TestAlwaysGiveAHintRule extends AbstractRule {
+
+        @Check(severity = Severity.HINT)
+        public Violation validate(Swagger swagger) {
+            return new Violation("dummy", Collections.emptyList());
+        }
+    }
+}