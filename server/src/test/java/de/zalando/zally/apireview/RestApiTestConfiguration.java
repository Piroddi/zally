--- conflicted
+++ resolved
@@ -1,189 +1,93 @@
-<<<<<<< HEAD
-package de.zalando.zally.apireview;
-
-import com.fasterxml.jackson.databind.JsonNode;
-import de.zalando.zally.rule.AbstractRule;
-import de.zalando.zally.rule.TestRuleSet;
-import de.zalando.zally.rule.api.Check;
-import de.zalando.zally.rule.api.Rule;
-import de.zalando.zally.rule.api.Severity;
-import de.zalando.zally.rule.api.Violation;
-import de.zalando.zally.rule.zalando.InvalidApiSchemaRule;
-import io.swagger.models.Swagger;
-import org.springframework.beans.factory.annotation.Autowired;
-import org.springframework.context.annotation.Bean;
-import org.springframework.context.annotation.Configuration;
-import org.springframework.context.annotation.Primary;
-import org.springframework.context.annotation.Profile;
-
-import java.util.Arrays;
-import java.util.Collection;
-import java.util.Collections;
-
-@Configuration
-public class RestApiTestConfiguration {
-
-    @Autowired
-    private InvalidApiSchemaRule invalidApiRule;
-
-    @Bean
-    @Primary
-    @Profile("test")
-    public Collection<Object> rules() {
-        return Arrays.asList(
-                new TestCheckApiNameIsPresentJsonRule(),
-                new TestCheckApiNameIsPresentRule(),
-                new TestAlwaysGiveAHintRule()
-        );
-    }
-
-    /** Rule used for testing */
-    @Rule(
-            ruleSet = TestRuleSet.class,
-            id = "TestCheckApiNameIsPresentJsonRule",
-            severity = Severity.MUST,
-            title = "schema"
-    )
-    public static class TestCheckApiNameIsPresentJsonRule extends AbstractRule {
-
-        @Check(severity = Severity.MUST)
-        public Iterable<Violation> validate(final JsonNode swagger) {
-            JsonNode title = swagger.path("info").path("title");
-            if (!title.isMissingNode() && title.textValue().contains("Product Service")) {
-                return Arrays.asList(
-                        new Violation("schema incorrect", Collections.emptyList()));
-            } else {
-                return Collections.emptyList();
-            }
-        }
-    }
-
-    /** Rule used for testing */
-    @Rule(
-            ruleSet = TestRuleSet.class,
-            id = "TestCheckApiNameIsPresentRule",
-            severity = Severity.MUST,
-            title = "Test Rule"
-    )
-    public static class TestCheckApiNameIsPresentRule extends AbstractRule {
-
-        @Check(severity = Severity.MUST)
-        public Violation validate(Swagger swagger) {
-            if (swagger != null && swagger.getInfo().getTitle().contains("Product Service")) {
-                return new Violation("dummy", Collections.emptyList());
-            } else {
-                return null;
-            }
-        }
-    }
-
-    /** Rule used for testing */
-    @Rule(
-            ruleSet = TestRuleSet.class,
-            id = "TestAlwaysGiveAHintRule",
-            severity = Severity.HINT,
-            title = "Test Hint Rule"
-    )
-    public static class TestAlwaysGiveAHintRule extends AbstractRule {
-
-        @Check(severity = Severity.HINT)
-        public Violation validate(Swagger swagger) {
-            return new Violation("dummy", Collections.emptyList());
-        }
-    }
-}
-=======
-package de.zalando.zally.apireview;
-
-import com.fasterxml.jackson.databind.JsonNode;
-import de.zalando.zally.rule.TestRuleSet;
-import de.zalando.zally.rule.api.Check;
-import de.zalando.zally.rule.api.Rule;
-import de.zalando.zally.rule.api.Severity;
-import de.zalando.zally.rule.api.Violation;
-import de.zalando.zally.rule.zalando.UseOpenApiRule;
-import io.swagger.models.Swagger;
-import org.springframework.beans.factory.annotation.Autowired;
-import org.springframework.context.annotation.Bean;
-import org.springframework.context.annotation.Configuration;
-import org.springframework.context.annotation.Primary;
-import org.springframework.context.annotation.Profile;
-
-import java.util.Arrays;
-import java.util.Collection;
-import java.util.Collections;
-
-@Configuration
-public class RestApiTestConfiguration {
-
-    @Autowired
-    private UseOpenApiRule invalidApiRule;
-
-    @Bean
-    @Primary
-    @Profile("test")
-    public Collection<Object> rules() {
-        return Arrays.asList(
-                new TestCheckApiNameIsPresentJsonRule(),
-                new TestCheckApiNameIsPresentRule(),
-                new TestAlwaysGiveAHintRule(),
-                invalidApiRule
-        );
-    }
-
-    /** Rule used for testing */
-    @Rule(
-            ruleSet = TestRuleSet.class,
-            id = "TestCheckApiNameIsPresentJsonRule",
-            severity = Severity.MUST,
-            title = "schema"
-    )
-    public static class TestCheckApiNameIsPresentJsonRule {
-
-        @Check(severity = Severity.MUST)
-        public Iterable<Violation> validate(final JsonNode swagger) {
-            JsonNode title = swagger.path("info").path("title");
-            if (!title.isMissingNode() && title.textValue().contains("Product Service")) {
-                return Arrays.asList(
-                        new Violation("schema incorrect", Collections.emptyList()));
-            } else {
-                return Collections.emptyList();
-            }
-        }
-    }
-
-    /** Rule used for testing */
-    @Rule(
-            ruleSet = TestRuleSet.class,
-            id = "TestCheckApiNameIsPresentRule",
-            severity = Severity.MUST,
-            title = "Test Rule"
-    )
-    public static class TestCheckApiNameIsPresentRule {
-
-        @Check(severity = Severity.MUST)
-        public Violation validate(Swagger swagger) {
-            if (swagger != null && swagger.getInfo().getTitle().contains("Product Service")) {
-                return new Violation("dummy", Collections.emptyList());
-            } else {
-                return null;
-            }
-        }
-    }
-
-    /** Rule used for testing */
-    @Rule(
-            ruleSet = TestRuleSet.class,
-            id = "TestAlwaysGiveAHintRule",
-            severity = Severity.HINT,
-            title = "Test Hint Rule"
-    )
-    public static class TestAlwaysGiveAHintRule {
-
-        @Check(severity = Severity.HINT)
-        public Violation validate(Swagger swagger) {
-            return new Violation("dummy", Collections.emptyList());
-        }
-    }
-}
->>>>>>> 2352dc9d
+package de.zalando.zally.apireview;
+
+import com.fasterxml.jackson.databind.JsonNode;
+import de.zalando.zally.rule.TestRuleSet;
+import de.zalando.zally.rule.api.Check;
+import de.zalando.zally.rule.api.Rule;
+import de.zalando.zally.rule.api.Severity;
+import de.zalando.zally.rule.api.Violation;
+import de.zalando.zally.rule.zalando.UseOpenApiRule;
+import io.swagger.models.Swagger;
+import org.springframework.beans.factory.annotation.Autowired;
+import org.springframework.context.annotation.Bean;
+import org.springframework.context.annotation.Configuration;
+import org.springframework.context.annotation.Primary;
+import org.springframework.context.annotation.Profile;
+
+import java.util.Arrays;
+import java.util.Collection;
+import java.util.Collections;
+
+@Configuration
+public class RestApiTestConfiguration {
+
+    @Autowired
+    private UseOpenApiRule invalidApiRule;
+
+    @Bean
+    @Primary
+    @Profile("test")
+    public Collection<Object> rules() {
+        return Arrays.asList(
+                new TestCheckApiNameIsPresentJsonRule(),
+                new TestCheckApiNameIsPresentRule(),
+                new TestAlwaysGiveAHintRule(),
+                invalidApiRule
+        );
+    }
+
+    /** Rule used for testing */
+    @Rule(
+            ruleSet = TestRuleSet.class,
+            id = "TestCheckApiNameIsPresentJsonRule",
+            severity = Severity.MUST,
+            title = "schema"
+    )
+    public static class TestCheckApiNameIsPresentJsonRule {
+
+        @Check(severity = Severity.MUST)
+        public Iterable<Violation> validate(final JsonNode swagger) {
+            JsonNode title = swagger.path("info").path("title");
+            if (!title.isMissingNode() && title.textValue().contains("Product Service")) {
+                return Arrays.asList(
+                        new Violation("schema incorrect", Collections.emptyList()));
+            } else {
+                return Collections.emptyList();
+            }
+        }
+    }
+
+    /** Rule used for testing */
+    @Rule(
+            ruleSet = TestRuleSet.class,
+            id = "TestCheckApiNameIsPresentRule",
+            severity = Severity.MUST,
+            title = "Test Rule"
+    )
+    public static class TestCheckApiNameIsPresentRule {
+
+        @Check(severity = Severity.MUST)
+        public Violation validate(Swagger swagger) {
+            if (swagger != null && swagger.getInfo().getTitle().contains("Product Service")) {
+                return new Violation("dummy", Collections.emptyList());
+            } else {
+                return null;
+            }
+        }
+    }
+
+    /** Rule used for testing */
+    @Rule(
+            ruleSet = TestRuleSet.class,
+            id = "TestAlwaysGiveAHintRule",
+            severity = Severity.HINT,
+            title = "Test Hint Rule"
+    )
+    public static class TestAlwaysGiveAHintRule {
+
+        @Check(severity = Severity.HINT)
+        public Violation validate(Swagger swagger) {
+            return new Violation("dummy", Collections.emptyList());
+        }
+    }
+}