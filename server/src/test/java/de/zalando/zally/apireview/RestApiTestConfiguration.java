package de.zalando.zally.apireview;

import com.fasterxml.jackson.core.JsonPointer;
import com.fasterxml.jackson.databind.JsonNode;
import de.zalando.zally.rule.TestRuleSet;
import de.zalando.zally.rule.api.Check;
import de.zalando.zally.rule.api.Context;
import de.zalando.zally.rule.api.Rule;
import de.zalando.zally.rule.api.Severity;
import de.zalando.zally.rule.api.Violation;
import de.zalando.zally.rule.zalando.UseOpenApiRule;
import de.zalando.zally.util.ast.JsonPointers;
import org.assertj.core.util.Lists;
import org.springframework.context.annotation.Bean;
import org.springframework.context.annotation.Configuration;
import org.springframework.context.annotation.Primary;
import org.springframework.context.annotation.Profile;

import java.util.Arrays;
import java.util.Collection;

@Configuration
public class RestApiTestConfiguration {

    @Bean
    @Primary
    @Profile("test")
    public Collection<Object> rules() {
        return Arrays.asList(
                new TestCheckIsOpenApi3(),
                new TestCheckAlwaysReport3MustViolations(),
                new TestUseOpenApiRule()
        );
    }

    /** Rule used for testing */
    @Rule(
            ruleSet = TestRuleSet.class,
            id = "TestCheckIsOpenApi3",
            severity = Severity.MUST,
            title = "TestCheckIsOpenApi3"
    )
    public static class TestCheckIsOpenApi3 {

        @Check(severity = Severity.MUST)
        public Violation validate(JsonNode json) {
            if (!"3.0.0".equals(json.path("openapi").textValue())) {
                return new Violation("TestCheckIsOpenApi3", JsonPointer.compile("/openapi"));
            }
            return null;
        }
    }

    /** Rule used for testing */
    @Rule(
            ruleSet = TestRuleSet.class,
            id = "TestCheckAlwaysReport3MustViolations",
            severity = Severity.MUST,
            title = "TestCheckAlwaysReport3MustViolations"
    )
    public static class TestCheckAlwaysReport3MustViolations {

        @Check(severity = Severity.MUST)
        public Iterable<Violation> validate(JsonNode json) {
            return Arrays.asList(
<<<<<<< HEAD
                    new Violation("TestCheckAlwaysReport3MustViolations #1", JsonPointers.INSTANCE.empty()),
                    new Violation("TestCheckAlwaysReport3MustViolations #2", JsonPointers.INSTANCE.empty()),
                    new Violation("TestCheckAlwaysReport3MustViolations #3", JsonPointers.INSTANCE.empty())
=======
                    new Violation("TestCheckAlwaysReport3MustViolations #1", JsonPointers.EMPTY),
                    new Violation("TestCheckAlwaysReport3MustViolations #2", JsonPointers.EMPTY),
                    new Violation("TestCheckAlwaysReport3MustViolations #3", JsonPointers.EMPTY)
>>>>>>> 1a3ddd8d
            );
        }
    }

    @Rule(
        ruleSet = TestRuleSet.class,
        id = UseOpenApiRule.id,
        severity = Severity.MUST,
        title = "TestUseOpenApiRule"
    )
    public static class TestUseOpenApiRule {

        @Check(severity = Severity.HINT)
        public Iterable<Violation> validate(Context context) {
            return Lists.emptyList();
        }
    }
}<|MERGE_RESOLUTION|>--- conflicted
+++ resolved
@@ -63,15 +63,9 @@
         @Check(severity = Severity.MUST)
         public Iterable<Violation> validate(JsonNode json) {
             return Arrays.asList(
-<<<<<<< HEAD
-                    new Violation("TestCheckAlwaysReport3MustViolations #1", JsonPointers.INSTANCE.empty()),
-                    new Violation("TestCheckAlwaysReport3MustViolations #2", JsonPointers.INSTANCE.empty()),
-                    new Violation("TestCheckAlwaysReport3MustViolations #3", JsonPointers.INSTANCE.empty())
-=======
-                    new Violation("TestCheckAlwaysReport3MustViolations #1", JsonPointers.EMPTY),
-                    new Violation("TestCheckAlwaysReport3MustViolations #2", JsonPointers.EMPTY),
-                    new Violation("TestCheckAlwaysReport3MustViolations #3", JsonPointers.EMPTY)
->>>>>>> 1a3ddd8d
+                    new Violation("TestCheckAlwaysReport3MustViolations #1", JsonPointers.INSTANCE.getEMPTY()),
+                    new Violation("TestCheckAlwaysReport3MustViolations #2", JsonPointers.INSTANCE.getEMPTY()),
+                    new Violation("TestCheckAlwaysReport3MustViolations #3", JsonPointers.INSTANCE.getEMPTY())
             );
         }
     }
