--- conflicted
+++ resolved
@@ -7,11 +7,7 @@
 import de.zalando.zally.rule.zalando.InvalidApiSchemaRule;
 import de.zalando.zally.rule.JsonRule;
 import de.zalando.zally.rule.JsonRulesValidator;
-<<<<<<< HEAD
-=======
 import de.zalando.zally.rule.api.RuleSet;
-import de.zalando.zally.rule.RulesPolicy;
->>>>>>> 25515e7e
 import de.zalando.zally.rule.SwaggerRule;
 import de.zalando.zally.rule.SwaggerRulesValidator;
 import de.zalando.zally.rule.Violation;
@@ -43,13 +39,8 @@
             new AlwaysGiveAHintRule()
         );
         return new CompositeRulesValidator(
-<<<<<<< HEAD
                 new SwaggerRulesValidator(rules, invalidApiRule),
-                new JsonRulesValidator(Arrays.asList(new CheckApiNameIsPresentJsonRule()), invalidApiRule));
-=======
-                new SwaggerRulesValidator(rules, rulesPolicy, invalidApiRule),
-                new JsonRulesValidator(Arrays.asList(new CheckApiNameIsPresentJsonRule(new ZalandoRuleSet())), rulesPolicy, invalidApiRule));
->>>>>>> 25515e7e
+                new JsonRulesValidator(Arrays.asList(new CheckApiNameIsPresentJsonRule(new ZalandoRuleSet())), invalidApiRule));
     }
 
     private static  class CheckApiNameIsPresentJsonRule extends JsonRule {
