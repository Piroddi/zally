--- conflicted
+++ resolved
@@ -5,15 +5,9 @@
 import io.swagger.models.Swagger;
 import io.swagger.parser.SwaggerParser;
 import org.junit.Test;
-<<<<<<< HEAD
-=======
 
 import static org.assertj.core.api.Assertions.assertThat;
->>>>>>> dccbfc12
 
-/**
- * Unit test for snake case for query params
- */
 public class SnakeCaseForQueryParamsRuleTest {
 
     private Swagger validSwagger = getFixture("fixtures/snakeCaseForQueryParamsValid.json");
