<<<<<<< HEAD
package de.zalando.zally.rule.zalando

import de.zalando.zally.dto.ViolationType
import de.zalando.zally.getFixture
import de.zalando.zally.rule.Violation
import io.swagger.models.Swagger
import org.assertj.core.api.Assertions.assertThat
import org.junit.Test

class ExtensibleEnumRuleTest {

    val rule = ExtensibleEnumRule(ZalandoRuleSet())

    @Test
    fun returnsNoViolationIfEmptySwagger() {
        assertThat(rule.validate(Swagger())).isNull()
    }

    @Test
    fun returnsViolationIfAnEnumInModelProperty() {
        val swagger = getFixture("enum_in_model_property.yaml")
        val expectedViolation = Violation(rule = rule,
                title = rule.title,
                violationType = ViolationType.SHOULD,
                description = "Properties/Parameters [status] are not extensible enums",
                paths = listOf("#/definitions/CrawledAPIDefinition/properties/status"))

        val violation = rule.validate(swagger)

        assertThat(violation).isNotNull()
        assertThat(violation).isEqualTo(expectedViolation)
    }

    @Test
    fun returnsViolationIfAnEnumInRequestParameter() {
        val swagger = getFixture("enum_in_request_parameter.yaml")
        val expectedViolation = Violation(rule = rule,
                title = rule.title,
                violationType = ViolationType.SHOULD,
                description = "Properties/Parameters [lifecycle_state, environment] are not extensible enums",
                paths = listOf("#/paths/apis/{api_id}/versions/GET/parameters/lifecycle_state",
                        "#/paths/apis/GET/parameters/environment"))

        val violation = rule.validate(swagger)

        assertThat(violation).isNotNull()
        assertThat(violation).isEqualTo(expectedViolation)
    }

    @Test
    fun returnsNoViolationIfNoEnums() {
        val swagger = getFixture("no_must_violations.yaml")

        assertThat(rule.validate(swagger)).isNull()
    }
}
=======
package de.zalando.zally.rule.zalando

import de.zalando.zally.getFixture
import de.zalando.zally.rule.api.Violation
import io.swagger.models.Swagger
import org.assertj.core.api.Assertions.assertThat
import org.junit.Test

class ExtensibleEnumRuleTest {

    val rule = ExtensibleEnumRule()

    @Test
    fun returnsNoViolationIfEmptySwagger() {
        assertThat(rule.validate(Swagger())).isNull()
    }

    @Test
    fun returnsViolationIfAnEnumInModelProperty() {
        val swagger = getFixture("enum_in_model_property.yaml")
        val expectedViolation = Violation(
                description = "Properties/Parameters [status] are not extensible enums",
                paths = listOf("#/definitions/CrawledAPIDefinition/properties/status"))

        val violation = rule.validate(swagger)

        assertThat(violation).isNotNull()
        assertThat(violation).isEqualTo(expectedViolation)
    }

    @Test
    fun returnsViolationIfAnEnumInRequestParameter() {
        val swagger = getFixture("enum_in_request_parameter.yaml")
        val expectedViolation = Violation(
                description = "Properties/Parameters [lifecycle_state, environment] are not extensible enums",
                paths = listOf("#/paths/apis/{api_id}/versions/GET/parameters/lifecycle_state",
                        "#/paths/apis/GET/parameters/environment"))

        val violation = rule.validate(swagger)

        assertThat(violation).isNotNull()
        assertThat(violation).isEqualTo(expectedViolation)
    }

    @Test
    fun returnsNoViolationIfNoEnums() {
        val swagger = getFixture("no_must_violations.yaml")

        assertThat(rule.validate(swagger)).isNull()
    }
}
>>>>>>> a0908eab
<|MERGE_RESOLUTION|>--- conflicted
+++ resolved
@@ -1,61 +1,3 @@
-<<<<<<< HEAD
-package de.zalando.zally.rule.zalando
-
-import de.zalando.zally.dto.ViolationType
-import de.zalando.zally.getFixture
-import de.zalando.zally.rule.Violation
-import io.swagger.models.Swagger
-import org.assertj.core.api.Assertions.assertThat
-import org.junit.Test
-
-class ExtensibleEnumRuleTest {
-
-    val rule = ExtensibleEnumRule(ZalandoRuleSet())
-
-    @Test
-    fun returnsNoViolationIfEmptySwagger() {
-        assertThat(rule.validate(Swagger())).isNull()
-    }
-
-    @Test
-    fun returnsViolationIfAnEnumInModelProperty() {
-        val swagger = getFixture("enum_in_model_property.yaml")
-        val expectedViolation = Violation(rule = rule,
-                title = rule.title,
-                violationType = ViolationType.SHOULD,
-                description = "Properties/Parameters [status] are not extensible enums",
-                paths = listOf("#/definitions/CrawledAPIDefinition/properties/status"))
-
-        val violation = rule.validate(swagger)
-
-        assertThat(violation).isNotNull()
-        assertThat(violation).isEqualTo(expectedViolation)
-    }
-
-    @Test
-    fun returnsViolationIfAnEnumInRequestParameter() {
-        val swagger = getFixture("enum_in_request_parameter.yaml")
-        val expectedViolation = Violation(rule = rule,
-                title = rule.title,
-                violationType = ViolationType.SHOULD,
-                description = "Properties/Parameters [lifecycle_state, environment] are not extensible enums",
-                paths = listOf("#/paths/apis/{api_id}/versions/GET/parameters/lifecycle_state",
-                        "#/paths/apis/GET/parameters/environment"))
-
-        val violation = rule.validate(swagger)
-
-        assertThat(violation).isNotNull()
-        assertThat(violation).isEqualTo(expectedViolation)
-    }
-
-    @Test
-    fun returnsNoViolationIfNoEnums() {
-        val swagger = getFixture("no_must_violations.yaml")
-
-        assertThat(rule.validate(swagger)).isNull()
-    }
-}
-=======
 package de.zalando.zally.rule.zalando
 
 import de.zalando.zally.getFixture
@@ -106,5 +48,4 @@
 
         assertThat(rule.validate(swagger)).isNull()
     }
-}
->>>>>>> a0908eab
+}