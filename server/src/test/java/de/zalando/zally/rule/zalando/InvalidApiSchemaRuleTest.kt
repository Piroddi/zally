<<<<<<< HEAD
package de.zalando.zally.rule.zalando

import com.typesafe.config.ConfigFactory
import de.zalando.zally.getResourceJson
import de.zalando.zally.testConfig
import org.assertj.core.api.Assertions.assertThat
import org.junit.Test

class InvalidApiSchemaRuleTest {

    private val ruleSet = ZalandoRuleSet()
    private val rule = InvalidApiSchemaRule(ruleSet, testConfig)

    @Test
    fun shouldNotFailOnCorrectYaml() {
        listOf("all_definitions.yaml", "api_spa.yaml", "api_without_scopes_defined.yaml").forEach { filePath ->
            val swaggerJson = getResourceJson(filePath)
            val validations = rule.validate(swaggerJson)
            assertThat(validations).hasSize(0)
        }
    }

    @Test
    fun shouldNotFailOnCorrectJson() {
        listOf("api_spp.json", "snakeCaseForQueryParamsInvalidLocalParam.json", "limitNumberOfResourcesValid.json").forEach { filePath ->
            val swaggerJson = getResourceJson(filePath)
            val validations = rule.validate(swaggerJson)
            assertThat(validations).hasSize(0)
        }
    }

    @Test
    fun shouldProduceViolationsAnyOfOneOf() {
        val swaggerJson = getResourceJson("api_tinbox.yaml")
        val validations = rule.validate(swaggerJson)
        assertThat(validations).hasSize(2)
        assertThat(validations[0].description).isEqualTo("""instance failed to match at least one required schema among 2""")
        assertThat(validations[0].paths[0]).isEqualTo("/definitions/ConfigReviewStatusEntityJson/properties/date/type")
        assertThat(validations[1].paths[0]).isEqualTo("/securityDefinitions/tinbox")
    }

    @Test
    fun shouldProduceViolationsRequiredProperties() {
        val swaggerJson = getResourceJson("common_fields_invalid.yaml")
        val validations = rule.validate(swaggerJson)
        assertThat(validations).hasSize(1)
        assertThat(validations[0].description).isEqualTo("""object has missing required properties (["paths"])""")
    }

    @Test
    fun shouldProduceViolationsNotAllowedProperties() {
        val swaggerJson = getResourceJson("successResponseAsJsonObjectValid.json")
        val validations = rule.validate(swaggerJson)
        assertThat(validations).hasSize(3)
        assertThat(validations[0].description).isEqualTo("""object instance has properties ["anyOf"] which are not allowed by the schema: #/definitions/schema""")
        assertThat(validations[1].description).isEqualTo("""object instance has properties ["oneOf"] which are not allowed by the schema: #/definitions/schema""")
        assertThat(validations[2].description).isEqualTo("""instance failed to match exactly one schema of: #/definitions/parameter; #/definitions/jsonReference""")
        assertThat(validations[0].paths[0]).isEqualTo("/definitions/PetAnyOf")
        assertThat(validations[1].paths[0]).isEqualTo("/definitions/PetOneOf")
        assertThat(validations[2].paths[0]).isEqualTo("/paths/~1pets/post/parameters/1")
    }

    @Test
    fun shouldLoadSchemaFromResourceIfUrlNotSpecified() {
        val config = ConfigFactory.parseString("""
        InvalidApiSchemaRule {
             // swagger_schema_url not defined
        }
        """)

        val swaggerJson = getResourceJson("common_fields_invalid.yaml")
        val validations = InvalidApiSchemaRule(ruleSet, config).validate(swaggerJson)
        assertThat(validations).hasSize(1)
        assertThat(validations[0].description).isEqualTo("""object has missing required properties (["paths"])""")
    }

    @Test
    fun shouldLoadSchemaFromResourceIfLoadFromUrlFailed() {
        val config = ConfigFactory.parseString("""
        InvalidApiSchemaRule {
             swagger_schema_url: "http://localhost/random_url.html"
        }
        """)

        val swaggerJson = getResourceJson("common_fields_invalid.yaml")
        val validations = InvalidApiSchemaRule(ruleSet, config).validate(swaggerJson)
        assertThat(validations).hasSize(1)
        assertThat(validations[0].description).isEqualTo("""object has missing required properties (["paths"])""")
    }
}
=======
package de.zalando.zally.rule.zalando

import com.typesafe.config.ConfigFactory
import de.zalando.zally.getResourceJson
import de.zalando.zally.testConfig
import org.assertj.core.api.Assertions.assertThat
import org.junit.Test

class InvalidApiSchemaRuleTest {

    private val rule = InvalidApiSchemaRule(testConfig)

    @Test
    fun shouldNotFailOnCorrectYaml() {
        listOf("all_definitions.yaml", "api_spa.yaml", "api_without_scopes_defined.yaml").forEach { filePath ->
            val swaggerJson = getResourceJson(filePath)
            val validations = rule.validate(swaggerJson)
            assertThat(validations).hasSize(0)
        }
    }

    @Test
    fun shouldNotFailOnCorrectJson() {
        listOf("api_spp.json", "snakeCaseForQueryParamsInvalidLocalParam.json", "limitNumberOfResourcesValid.json").forEach { filePath ->
            val swaggerJson = getResourceJson(filePath)
            val validations = rule.validate(swaggerJson)
            assertThat(validations).hasSize(0)
        }
    }

    @Test
    fun shouldProduceViolationsAnyOfOneOf() {
        val swaggerJson = getResourceJson("api_tinbox.yaml")
        val validations = rule.validate(swaggerJson)
        assertThat(validations).hasSize(2)
        assertThat(validations[0].description).isEqualTo("""instance failed to match at least one required schema among 2""")
        assertThat(validations[0].paths[0]).isEqualTo("/definitions/ConfigReviewStatusEntityJson/properties/date/type")
        assertThat(validations[1].paths[0]).isEqualTo("/securityDefinitions/tinbox")
    }

    @Test
    fun shouldProduceViolationsRequiredProperties() {
        val swaggerJson = getResourceJson("common_fields_invalid.yaml")
        val validations = rule.validate(swaggerJson)
        assertThat(validations).hasSize(1)
        assertThat(validations[0].description).isEqualTo("""object has missing required properties (["paths"])""")
    }

    @Test
    fun shouldProduceViolationsNotAllowedProperties() {
        val swaggerJson = getResourceJson("successResponseAsJsonObjectValid.json")
        val validations = rule.validate(swaggerJson)
        assertThat(validations).hasSize(3)
        assertThat(validations[0].description).isEqualTo("""object instance has properties ["anyOf"] which are not allowed by the schema: #/definitions/schema""")
        assertThat(validations[1].description).isEqualTo("""object instance has properties ["oneOf"] which are not allowed by the schema: #/definitions/schema""")
        assertThat(validations[2].description).isEqualTo("""instance failed to match exactly one schema of: #/definitions/parameter; #/definitions/jsonReference""")
        assertThat(validations[0].paths[0]).isEqualTo("/definitions/PetAnyOf")
        assertThat(validations[1].paths[0]).isEqualTo("/definitions/PetOneOf")
        assertThat(validations[2].paths[0]).isEqualTo("/paths/~1pets/post/parameters/1")
    }

    @Test
    fun shouldLoadSchemaFromResourceIfUrlNotSpecified() {
        val config = ConfigFactory.parseString("""
        InvalidApiSchemaRule {
             // swagger_schema_url not defined
        }
        """)

        val swaggerJson = getResourceJson("common_fields_invalid.yaml")
        val validations = InvalidApiSchemaRule(config).validate(swaggerJson)
        assertThat(validations).hasSize(1)
        assertThat(validations[0].description).isEqualTo("""object has missing required properties (["paths"])""")
    }

    @Test
    fun shouldLoadSchemaFromResourceIfLoadFromUrlFailed() {
        val config = ConfigFactory.parseString("""
        InvalidApiSchemaRule {
             swagger_schema_url: "http://localhost/random_url.html"
        }
        """)

        val swaggerJson = getResourceJson("common_fields_invalid.yaml")
        val validations = InvalidApiSchemaRule(config).validate(swaggerJson)
        assertThat(validations).hasSize(1)
        assertThat(validations[0].description).isEqualTo("""object has missing required properties (["paths"])""")
    }
}
>>>>>>> a0908eab
<|MERGE_RESOLUTION|>--- conflicted
+++ resolved
@@ -1,95 +1,3 @@
-<<<<<<< HEAD
-package de.zalando.zally.rule.zalando
-
-import com.typesafe.config.ConfigFactory
-import de.zalando.zally.getResourceJson
-import de.zalando.zally.testConfig
-import org.assertj.core.api.Assertions.assertThat
-import org.junit.Test
-
-class InvalidApiSchemaRuleTest {
-
-    private val ruleSet = ZalandoRuleSet()
-    private val rule = InvalidApiSchemaRule(ruleSet, testConfig)
-
-    @Test
-    fun shouldNotFailOnCorrectYaml() {
-        listOf("all_definitions.yaml", "api_spa.yaml", "api_without_scopes_defined.yaml").forEach { filePath ->
-            val swaggerJson = getResourceJson(filePath)
-            val validations = rule.validate(swaggerJson)
-            assertThat(validations).hasSize(0)
-        }
-    }
-
-    @Test
-    fun shouldNotFailOnCorrectJson() {
-        listOf("api_spp.json", "snakeCaseForQueryParamsInvalidLocalParam.json", "limitNumberOfResourcesValid.json").forEach { filePath ->
-            val swaggerJson = getResourceJson(filePath)
-            val validations = rule.validate(swaggerJson)
-            assertThat(validations).hasSize(0)
-        }
-    }
-
-    @Test
-    fun shouldProduceViolationsAnyOfOneOf() {
-        val swaggerJson = getResourceJson("api_tinbox.yaml")
-        val validations = rule.validate(swaggerJson)
-        assertThat(validations).hasSize(2)
-        assertThat(validations[0].description).isEqualTo("""instance failed to match at least one required schema among 2""")
-        assertThat(validations[0].paths[0]).isEqualTo("/definitions/ConfigReviewStatusEntityJson/properties/date/type")
-        assertThat(validations[1].paths[0]).isEqualTo("/securityDefinitions/tinbox")
-    }
-
-    @Test
-    fun shouldProduceViolationsRequiredProperties() {
-        val swaggerJson = getResourceJson("common_fields_invalid.yaml")
-        val validations = rule.validate(swaggerJson)
-        assertThat(validations).hasSize(1)
-        assertThat(validations[0].description).isEqualTo("""object has missing required properties (["paths"])""")
-    }
-
-    @Test
-    fun shouldProduceViolationsNotAllowedProperties() {
-        val swaggerJson = getResourceJson("successResponseAsJsonObjectValid.json")
-        val validations = rule.validate(swaggerJson)
-        assertThat(validations).hasSize(3)
-        assertThat(validations[0].description).isEqualTo("""object instance has properties ["anyOf"] which are not allowed by the schema: #/definitions/schema""")
-        assertThat(validations[1].description).isEqualTo("""object instance has properties ["oneOf"] which are not allowed by the schema: #/definitions/schema""")
-        assertThat(validations[2].description).isEqualTo("""instance failed to match exactly one schema of: #/definitions/parameter; #/definitions/jsonReference""")
-        assertThat(validations[0].paths[0]).isEqualTo("/definitions/PetAnyOf")
-        assertThat(validations[1].paths[0]).isEqualTo("/definitions/PetOneOf")
-        assertThat(validations[2].paths[0]).isEqualTo("/paths/~1pets/post/parameters/1")
-    }
-
-    @Test
-    fun shouldLoadSchemaFromResourceIfUrlNotSpecified() {
-        val config = ConfigFactory.parseString("""
-        InvalidApiSchemaRule {
-             // swagger_schema_url not defined
-        }
-        """)
-
-        val swaggerJson = getResourceJson("common_fields_invalid.yaml")
-        val validations = InvalidApiSchemaRule(ruleSet, config).validate(swaggerJson)
-        assertThat(validations).hasSize(1)
-        assertThat(validations[0].description).isEqualTo("""object has missing required properties (["paths"])""")
-    }
-
-    @Test
-    fun shouldLoadSchemaFromResourceIfLoadFromUrlFailed() {
-        val config = ConfigFactory.parseString("""
-        InvalidApiSchemaRule {
-             swagger_schema_url: "http://localhost/random_url.html"
-        }
-        """)
-
-        val swaggerJson = getResourceJson("common_fields_invalid.yaml")
-        val validations = InvalidApiSchemaRule(ruleSet, config).validate(swaggerJson)
-        assertThat(validations).hasSize(1)
-        assertThat(validations[0].description).isEqualTo("""object has missing required properties (["paths"])""")
-    }
-}
-=======
 package de.zalando.zally.rule.zalando
 
 import com.typesafe.config.ConfigFactory
@@ -178,5 +86,4 @@
         assertThat(validations).hasSize(1)
         assertThat(validations[0].description).isEqualTo("""object has missing required properties (["paths"])""")
     }
-}
->>>>>>> a0908eab
+}