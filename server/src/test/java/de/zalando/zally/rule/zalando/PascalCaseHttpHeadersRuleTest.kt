--- conflicted
+++ resolved
@@ -1,73 +1,3 @@
-<<<<<<< HEAD
-package de.zalando.zally.rule.zalando
-
-import de.zalando.zally.getFixture
-import de.zalando.zally.swaggerWithHeaderParams
-import de.zalando.zally.testConfig
-import io.swagger.models.Swagger
-import org.assertj.core.api.Assertions.assertThat
-import org.junit.Test
-
-class PascalCaseHttpHeadersRuleTest {
-
-    private val rule = PascalCaseHttpHeadersRule(ZalandoRuleSet(), testConfig)
-
-    @Test
-    fun simplePositiveCase() {
-        val swagger = swaggerWithHeaderParams("Right-Name")
-        assertThat(rule.validate(swagger)).isNull()
-    }
-
-    @Test
-    fun simpleNegativeCase() {
-        val swagger = swaggerWithHeaderParams("kebap-case-name")
-        val result = rule.validate(swagger)!!
-        assertThat(result.paths).hasSameElementsAs(listOf("parameters kebap-case-name"))
-    }
-
-    @Test
-    fun mustAcceptETag() {
-        val swagger = swaggerWithHeaderParams("ETag")
-        assertThat(rule.validate(swagger)).isNull()
-    }
-
-    @Test
-    fun mustAcceptZalandoHeaders() {
-        val swagger = swaggerWithHeaderParams("X-Flow-ID", "X-UID", "X-Tenant-ID", "X-Sales-Channel", "X-Frontend-Type",
-            "X-Device-Type", "X-Device-OS", "X-App-Domain")
-        assertThat(rule.validate(swagger)).isNull()
-    }
-
-    @Test
-    fun mustAcceptRateLimitHeaders() {
-        val swagger = swaggerWithHeaderParams("X-RateLimit-Limit", "X-RateLimit-Remaining", "X-RateLimit-Reset")
-        assertThat(rule.validate(swagger)).isNull()
-    }
-
-    @Test
-    fun mustAcceptDigits() {
-        val swagger = swaggerWithHeaderParams("X-P1n-Id")
-        assertThat(rule.validate(swagger)).isNull()
-    }
-
-    @Test
-    fun emptySwaggerShouldPass() {
-        assertThat(rule.validate(Swagger())).isNull()
-    }
-
-    @Test
-    fun positiveCaseSpp() {
-        val swagger = getFixture("api_spp.json")
-        assertThat(rule.validate(swagger)).isNull()
-    }
-
-    @Test
-    fun positiveCaseTinbox() {
-        val swagger = getFixture("api_tinbox.yaml")
-        assertThat(rule.validate(swagger)).isNull()
-    }
-}
-=======
 package de.zalando.zally.rule.zalando
 
 import de.zalando.zally.getFixture
@@ -135,5 +65,4 @@
         val swagger = getFixture("api_tinbox.yaml")
         assertThat(rule.validate(swagger)).isNull()
     }
-}
->>>>>>> a0908eab
+}