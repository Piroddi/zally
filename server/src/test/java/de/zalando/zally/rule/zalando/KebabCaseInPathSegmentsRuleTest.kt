<<<<<<< HEAD
package de.zalando.zally.rule.zalando

import de.zalando.zally.swaggerWithPaths
import io.swagger.models.Swagger
import org.assertj.core.api.Assertions.assertThat
import org.junit.Test

class KebabCaseInPathSegmentsRuleTest {

    private val testPath1 = "/shipment-order/{shipment_order_id}"
    private val testPath2 = "/partner-order/{partner_order_id}"
    private val testPath3 = "/partner-order/{partner_order_id}/partner-order/{partner_order_id}"
    private val wrongTestPath1 = "/shipment_order/{shipment_order_id}"
    private val wrongTestPath2 = "/partner-order/{partner_order_id}/partner-order1/{partner_order_id}"

    private val rule = KebabCaseInPathSegmentsRule(ZalandoRuleSet())

    @Test
    fun emptySwagger() {
        assertThat(rule.validate(Swagger())).isNull()
    }

    @Test
    fun validateNormalPath() {
        val swagger = swaggerWithPaths(testPath1)
        assertThat(rule.validate(swagger)).isNull()
    }

    @Test
    fun validateMultipleNormalPaths() {
        val swagger = swaggerWithPaths(testPath1, testPath2, testPath3)
        assertThat(rule.validate(swagger)).isNull()
    }

    @Test
    fun validateFalsePath() {
        val swagger = swaggerWithPaths(wrongTestPath1)
        val result = rule.validate(swagger)!!
        assertThat(result.paths).hasSameElementsAs(listOf(wrongTestPath1))
    }

    @Test
    fun validateMultipleFalsePaths() {
        val swagger = swaggerWithPaths(wrongTestPath1, testPath2, wrongTestPath2)
        val result = rule.validate(swagger)!!
        assertThat(result.paths).hasSameElementsAs(listOf(wrongTestPath1, wrongTestPath2))
    }
}
=======
package de.zalando.zally.rule.zalando

import de.zalando.zally.swaggerWithPaths
import io.swagger.models.Swagger
import org.assertj.core.api.Assertions.assertThat
import org.junit.Test

class KebabCaseInPathSegmentsRuleTest {

    private val testPath1 = "/shipment-order/{shipment_order_id}"
    private val testPath2 = "/partner-order/{partner_order_id}"
    private val testPath3 = "/partner-order/{partner_order_id}/partner-order/{partner_order_id}"
    private val wrongTestPath1 = "/shipment_order/{shipment_order_id}"
    private val wrongTestPath2 = "/partner-order/{partner_order_id}/partner-order1/{partner_order_id}"

    private val rule = KebabCaseInPathSegmentsRule()

    @Test
    fun emptySwagger() {
        assertThat(rule.validate(Swagger())).isNull()
    }

    @Test
    fun validateNormalPath() {
        val swagger = swaggerWithPaths(testPath1)
        assertThat(rule.validate(swagger)).isNull()
    }

    @Test
    fun validateMultipleNormalPaths() {
        val swagger = swaggerWithPaths(testPath1, testPath2, testPath3)
        assertThat(rule.validate(swagger)).isNull()
    }

    @Test
    fun validateFalsePath() {
        val swagger = swaggerWithPaths(wrongTestPath1)
        val result = rule.validate(swagger)!!
        assertThat(result.paths).hasSameElementsAs(listOf(wrongTestPath1))
    }

    @Test
    fun validateMultipleFalsePaths() {
        val swagger = swaggerWithPaths(wrongTestPath1, testPath2, wrongTestPath2)
        val result = rule.validate(swagger)!!
        assertThat(result.paths).hasSameElementsAs(listOf(wrongTestPath1, wrongTestPath2))
    }
}
>>>>>>> a0908eab
<|MERGE_RESOLUTION|>--- conflicted
+++ resolved
@@ -1,53 +1,3 @@
-<<<<<<< HEAD
-package de.zalando.zally.rule.zalando
-
-import de.zalando.zally.swaggerWithPaths
-import io.swagger.models.Swagger
-import org.assertj.core.api.Assertions.assertThat
-import org.junit.Test
-
-class KebabCaseInPathSegmentsRuleTest {
-
-    private val testPath1 = "/shipment-order/{shipment_order_id}"
-    private val testPath2 = "/partner-order/{partner_order_id}"
-    private val testPath3 = "/partner-order/{partner_order_id}/partner-order/{partner_order_id}"
-    private val wrongTestPath1 = "/shipment_order/{shipment_order_id}"
-    private val wrongTestPath2 = "/partner-order/{partner_order_id}/partner-order1/{partner_order_id}"
-
-    private val rule = KebabCaseInPathSegmentsRule(ZalandoRuleSet())
-
-    @Test
-    fun emptySwagger() {
-        assertThat(rule.validate(Swagger())).isNull()
-    }
-
-    @Test
-    fun validateNormalPath() {
-        val swagger = swaggerWithPaths(testPath1)
-        assertThat(rule.validate(swagger)).isNull()
-    }
-
-    @Test
-    fun validateMultipleNormalPaths() {
-        val swagger = swaggerWithPaths(testPath1, testPath2, testPath3)
-        assertThat(rule.validate(swagger)).isNull()
-    }
-
-    @Test
-    fun validateFalsePath() {
-        val swagger = swaggerWithPaths(wrongTestPath1)
-        val result = rule.validate(swagger)!!
-        assertThat(result.paths).hasSameElementsAs(listOf(wrongTestPath1))
-    }
-
-    @Test
-    fun validateMultipleFalsePaths() {
-        val swagger = swaggerWithPaths(wrongTestPath1, testPath2, wrongTestPath2)
-        val result = rule.validate(swagger)!!
-        assertThat(result.paths).hasSameElementsAs(listOf(wrongTestPath1, wrongTestPath2))
-    }
-}
-=======
 package de.zalando.zally.rule.zalando
 
 import de.zalando.zally.swaggerWithPaths
@@ -95,5 +45,4 @@
         val result = rule.validate(swagger)!!
         assertThat(result.paths).hasSameElementsAs(listOf(wrongTestPath1, wrongTestPath2))
     }
-}
->>>>>>> a0908eab
+}