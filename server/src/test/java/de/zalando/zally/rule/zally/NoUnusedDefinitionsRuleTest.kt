package de.zalando.zally.rule.zally

import de.zalando.zally.rule.ObjectTreeReader
import de.zalando.zally.rule.ZallyAssertions
import org.intellij.lang.annotations.Language
import org.junit.Test

class NoUnusedDefinitionsRuleTest {

    private val ref = "\$ref"
    private val rule = NoUnusedDefinitionsRule()
    private val reader = ObjectTreeReader()

    @Test
    fun `checkSwagger with unreferenced definitions returns violations`() {

        @Language("YAML")
        val root = reader.read("""
            swagger: '2.0'
            definitions:
              Thing:
                type: object
            """.trimIndent())

        val violations = rule.checkSwagger(root)

        ZallyAssertions
            .assertThat(violations)
            .descriptionsAllEqualTo("Unused definition")
            .pointersEqualTo("/definitions/Thing")
    }

    @Test
    fun `checkSwagger with referenced definitions returns empty`() {

        @Language("YAML")
        val root = reader.read("""
            swagger: '2.0'
            definitions:
              Thing:
                type: object
                properties:
                  parent:
                    $ref: "#/definitions/Thing"
            """.trimIndent())

        val violations = rule.checkSwagger(root)

        ZallyAssertions
            .assertThat(violations)
            .isEmpty()
    }

    @Test
    fun `checkSwagger with discriminator enum returns empty`() {

        @Language("YAML")
        val root = reader.read("""
            swagger: '2.0'
            definitions:
              Pet:
                type: object
                discriminator: petType
                properties:
                  name:
                    type: string
                  petType:
                    type: string
                    enum: [Cat, Dog]
                required:
                - name
                - petType
              Cat:
                description: A representation of a cat
                allOf:
                - $ref: '#/definitions/Pet'
                - type: object
                  properties:
                    huntingSkill:
                      type: string
                      description: The measured skill for hunting
                      default: lazy
                      enum:
                      - clueless
                      - lazy
                      - adventurous
                      - aggressive
                  required:
                  - huntingSkill
              Dog:
                description: A representation of a dog
                allOf:
                - $ref: '#/definitions/Pet'
                - type: object
                  properties:
                    packSize:
                      type: integer
                      format: int32
                      description: the size of the pack the dog is from
                      default: 0
                      minimum: 0
                  required:
                  - packSize
            """.trimIndent())

        val violations = rule.checkSwagger(root)

        ZallyAssertions
            .assertThat(violations)
            .isEmpty()
    }

    @Test
    fun `checkSwagger with unreferenced parameter returns violations`() {

        @Language("YAML")
        val root = reader.read("""
            swagger: '2.0'
            parameters:
              Param:
                type: object
            """.trimIndent())

        val violations = rule.checkSwagger(root)

        ZallyAssertions
            .assertThat(violations)
            .descriptionsAllEqualTo("Unused parameter")
            .pointersEqualTo("/parameters/Param")
    }

    @Test
    fun `checkSwagger with referenced parameter returns no violations`() {

        @Language("YAML")
        val root = reader.read("""
            swagger: '2.0'
            parameters:
              Param:
                type: object
            paths:
              /things:
                parameters:
                - $ref: "#/parameters/Param"
            """.trimIndent())

        val violations = rule.checkSwagger(root)

        ZallyAssertions
            .assertThat(violations)
            .isEmpty()
    }

    @Test
    fun `checkSwagger with unreferenced response returns violations`() {

        @Language("YAML")
        val root = reader.read("""
            swagger: '2.0'
            responses:
              NotFound:
                description: Entity not found.
            """.trimIndent())

        val violations = rule.checkSwagger(root)

        ZallyAssertions
            .assertThat(violations)
            .descriptionsAllEqualTo("Unused response")
            .pointersEqualTo("/responses/NotFound")
    }

    @Test
    fun `checkSwagger with referenced response returns no violations`() {

        @Language("YAML")
        val root = reader.read("""
            swagger: '2.0'
            responses:
              NotFound:
                description: Entity not found.
            paths:
              /things:
                get:
                  responses:
                    404:
                      $ref: "#/responses/NotFound"
            """.trimIndent())

        val violations = rule.checkSwagger(root)

        ZallyAssertions
            .assertThat(violations)
            .isEmpty()
    }

    @Test
<<<<<<< HEAD
    fun negativeCase() {
        val results = rule.validate(getFixture("unusedDefinitionsInvalid.json"))!!.paths
        assertThat(results).hasSameElementsAs(
            listOf(
                "/definitions/PetName",
                "/parameters/FlowId"
            )
        )
=======
    fun `checkOpenAPI with unreferenced definitions returns violations`() {

        @Language("YAML")
        val root = reader.read("""
            openapi: 3.0.1
            components:
              schemas:
                Thing:
                  type: object
            """.trimIndent())

        val violations = rule.checkOpenAPI(root)

        ZallyAssertions
            .assertThat(violations)
            .descriptionsAllEqualTo("Unused schema")
            .pointersEqualTo("/components/schemas/Thing")
>>>>>>> bbc5037e
    }

    @Test
    fun `checkOpenAPI with referenced definitions returns empty`() {

        @Language("YAML")
        val root = reader.read("""
            openapi: 3.0.1
            components:
              schemas:
                Thing:
                  type: object
                  properties:
                    parent:
                      $ref: '#/components/schemas/Thing'
            """.trimIndent())

        val violations = rule.checkOpenAPI(root)

        ZallyAssertions
            .assertThat(violations)
            .isEmpty()
    }

    @Test
    fun `checkOpenAPI with discriminator enum returns empty`() {

        @Language("YAML")
        val root = reader.read("""
            openapi: 3.0.1
            components:
              schemas:
                Cat:
                  description: A representation of a cat
                  allOf:
                  - $ref: '#/components/schemas/Pet'
                  - required:
                    - huntingSkill
                    type: object
                    properties:
                      huntingSkill:
                        type: string
                        description: The measured skill for hunting
                        default: lazy
                        enum:
                        - clueless
                        - lazy
                        - adventurous
                        - aggressive
                Dog:
                  description: A representation of a dog
                  allOf:
                  - $ref: '#/components/schemas/Pet'
                  - required:
                    - packSize
                    type: object
                    properties:
                      packSize:
                        minimum: 0
                        type: integer
                        description: the size of the pack the dog is from
                        format: int32
                        default: 0
                Pet:
                  required:
                  - name
                  - petType
                  type: object
                  properties:
                    name:
                      type: string
                    petType:
                      type: string
                  discriminator:
                    propertyName: petType
                    mapping:
                      Cat: Cat
                      Dog: Dog
            """.trimIndent())

        val violations = rule.checkOpenAPI(root)

        ZallyAssertions
            .assertThat(violations)
            .isEmpty()
    }

    @Test
    fun `checkOpenAPI with unreferenced parameter returns violations`() {

        @Language("YAML")
        val root = reader.read("""
            openapi: 3.0.1
            components:
              parameters:
                Param:
                  in: header
                  schema:
                    type: object
            """.trimIndent())

        val violations = rule.checkOpenAPI(root)

        ZallyAssertions
            .assertThat(violations)
            .descriptionsAllEqualTo("Unused parameter")
            .pointersEqualTo("/components/parameters/Param")
    }

    @Test
    fun `checkOpenAPI with referenced parameter returns no violations`() {

        @Language("YAML")
        val root = reader.read("""
            openapi: 3.0.1
            paths:
              /things:
                parameters:
                - $ref: '#/components/parameters/Param'
            components:
              parameters:
                Param:
                  in: header
                  schema:
                    type: object
            """.trimIndent())

        val violations = rule.checkOpenAPI(root)

        ZallyAssertions
            .assertThat(violations)
            .isEmpty()
    }

    @Test
    fun `checkOpenAPI with unreferenced response returns violations`() {

        @Language("YAML")
        val root = reader.read("""
            openapi: 3.0.1
            components:
              responses:
                NotFound:
                  description: Entity not found.
            """.trimIndent())

        val violations = rule.checkOpenAPI(root)

        ZallyAssertions
            .assertThat(violations)
            .descriptionsAllEqualTo("Unused response")
            .pointersEqualTo("/components/responses/NotFound")
    }

    @Test
    fun `checkOpenAPI with referenced response returns no violations`() {

        @Language("YAML")
        val root = reader.read("""
            openapi: 3.0.1
            paths:
              /things:
                get:
                  responses:
                    404:
                      $ref: '#/components/responses/NotFound'
            components:
              responses:
                NotFound:
                  description: Entity not found.
            """.trimIndent())

        val violations = rule.checkSwagger(root)

        ZallyAssertions
            .assertThat(violations)
            .isEmpty()
    }
}<|MERGE_RESOLUTION|>--- conflicted
+++ resolved
@@ -195,16 +195,6 @@
     }
 
     @Test
-<<<<<<< HEAD
-    fun negativeCase() {
-        val results = rule.validate(getFixture("unusedDefinitionsInvalid.json"))!!.paths
-        assertThat(results).hasSameElementsAs(
-            listOf(
-                "/definitions/PetName",
-                "/parameters/FlowId"
-            )
-        )
-=======
     fun `checkOpenAPI with unreferenced definitions returns violations`() {
 
         @Language("YAML")
@@ -222,7 +212,6 @@
             .assertThat(violations)
             .descriptionsAllEqualTo("Unused schema")
             .pointersEqualTo("/components/schemas/Thing")
->>>>>>> bbc5037e
     }
 
     @Test
