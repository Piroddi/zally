--- conflicted
+++ resolved
@@ -1,60 +1,3 @@
-<<<<<<< HEAD
-package de.zalando.zally.rule.zalando
-
-import de.zalando.zally.dto.ViolationType
-import de.zalando.zally.rule.Violation
-import io.swagger.models.Swagger
-import org.assertj.core.api.Assertions.assertThat
-import org.junit.Test
-
-class NoVersionInUriRuleTest {
-
-    private val rule = NoVersionInUriRule(ZalandoRuleSet())
-
-    val expectedViolation = Violation(
-            rule,
-            "Do Not Use URI Versioning",
-            "basePath attribute contains version number",
-            ViolationType.MUST,
-            emptyList())
-
-    @Test
-    fun returnsViolationsWhenVersionIsInTheBeginingOfBasePath() {
-        val swagger = Swagger().apply { basePath = "/v1/tests" }
-        assertThat(rule.validate(swagger)).isEqualTo(expectedViolation)
-    }
-
-    @Test
-    fun returnsViolationsWhenVersionIsInTheMiddleOfBasePath() {
-        val swagger = Swagger().apply { basePath = "/api/v1/tests" }
-        assertThat(rule.validate(swagger)).isEqualTo(expectedViolation)
-    }
-
-    @Test
-    fun returnsViolationsWhenVersionIsInTheEndOfBasePath() {
-        val swagger = Swagger().apply { basePath = "/api/v1" }
-        assertThat(rule.validate(swagger)).isEqualTo(expectedViolation)
-    }
-
-    @Test
-    fun returnsViolationsWhenVersionIsBig() {
-        val swagger = Swagger().apply { basePath = "/v1024/tests" }
-        assertThat(rule.validate(swagger)).isEqualTo(expectedViolation)
-    }
-
-    @Test
-    fun returnsEmptyViolationListWhenNoVersionFoundInURL() {
-        val swagger = Swagger().apply { basePath = "/violations/" }
-        assertThat(rule.validate(swagger)).isNull()
-    }
-
-    @Test
-    fun returnsEmptyViolationListWhenBasePathIsNull() {
-        val swagger = Swagger()
-        assertThat(rule.validate(swagger)).isNull()
-    }
-}
-=======
 package de.zalando.zally.rule.zalando
 
 import de.zalando.zally.rule.api.Violation
@@ -105,5 +48,4 @@
         val swagger = Swagger()
         assertThat(rule.validate(swagger)).isNull()
     }
-}
->>>>>>> a0908eab
+}