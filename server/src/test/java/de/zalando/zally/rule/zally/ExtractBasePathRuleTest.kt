--- conflicted
+++ resolved
@@ -1,87 +1,3 @@
-<<<<<<< HEAD
-package de.zalando.zally.rule.zally
-
-import de.zalando.zally.dto.ViolationType
-import de.zalando.zally.getFixture
-import de.zalando.zally.rule.Violation
-import de.zalando.zally.swaggerWithPaths
-import io.swagger.models.Swagger
-import org.assertj.core.api.Assertions.assertThat
-import org.junit.Test
-
-class ExtractBasePathRuleTest {
-    val DESC_PATTERN = "All paths start with prefix '%s'. This prefix could be part of base path."
-
-    private val rule = ExtractBasePathRule(ZallyRuleSet())
-
-    @Test
-    fun validateEmptyPath() {
-        assertThat(rule.validate(Swagger())).isNull()
-    }
-
-    @Test
-    fun simplePositiveCase() {
-        val swagger = swaggerWithPaths("/orders/{order_id}", "/orders/{updates}", "/merchants")
-        assertThat(rule.validate(swagger)).isNull()
-    }
-
-    @Test
-    fun singlePathShouldPass() {
-        val swagger = swaggerWithPaths("/orders/{order_id}")
-        assertThat(rule.validate(swagger)).isNull()
-    }
-
-    @Test
-    fun simpleNegativeCase() {
-        val swagger = swaggerWithPaths(
-            "/shipment/{shipment_id}",
-            "/shipment/{shipment_id}/status",
-            "/shipment/{shipment_id}/details"
-        )
-        val rule = rule
-        val expected = Violation(rule, rule.title, DESC_PATTERN.format("/shipment"),
-                ViolationType.HINT, emptyList())
-        assertThat(rule.validate(swagger)).isEqualTo(expected)
-    }
-
-    @Test
-    fun multipleResourceNegativeCase() {
-        val swagger = swaggerWithPaths(
-            "/queue/models/configs/{config-id}",
-            "/queue/models/",
-            "/queue/models/{model-id}",
-            "/queue/models/summaries"
-        )
-        val rule = rule
-        val expected = Violation(rule, rule.title, DESC_PATTERN.format("/queue/models"),
-                ViolationType.HINT, emptyList())
-        assertThat(rule.validate(swagger)).isEqualTo(expected)
-    }
-
-    @Test
-    fun shouldMatchWholeSubresource() {
-        val swagger = swaggerWithPaths(
-            "/api/{api_id}/deployments",
-            "/api/{api_id}/",
-            "/applications/{app_id}",
-            "/applications/"
-        )
-        assertThat(rule.validate(swagger)).isNull()
-    }
-
-    @Test
-    fun positiveCaseSpp() {
-        val swagger = getFixture("api_spp.json")
-        assertThat(rule.validate(swagger)).isNull()
-    }
-
-    @Test
-    fun positiveCaseTinbox() {
-        val swagger = getFixture("api_tinbox.yaml")
-        assertThat(rule.validate(swagger)).isNull()
-    }
-}
-=======
 package de.zalando.zally.rule.zally
 
 import de.zalando.zally.getFixture
@@ -162,5 +78,4 @@
         val swagger = getFixture("api_tinbox.yaml")
         assertThat(rule.validate(swagger)).isNull()
     }
-}
->>>>>>> a0908eab
+}