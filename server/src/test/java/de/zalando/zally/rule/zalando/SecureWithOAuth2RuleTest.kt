--- conflicted
+++ resolved
@@ -15,7 +15,6 @@
     private val rule = SecureWithOAuth2Rule(ZalandoRuleSet())
 
     private val checkSecurityDefinitionsExpectedOauthViolation = Violation(
-<<<<<<< HEAD
             "No OAuth2 security definitions found",
             emptyList())
 
@@ -24,29 +23,8 @@
             emptyList())
 
     private val checkPasswordFlowExpectedViolation = Violation(
-            "OAuth2 security definitions should use password flow",
+            "OAuth2 security definitions should use application flow",
             emptyList())
-=======
-        rule,
-        "Secure Endpoints with OAuth 2.0",
-        "No OAuth2 security definitions found",
-        ViolationType.MUST,
-        emptyList())
-
-    private val checkSecurityDefinitionsExpectedHttpsViolation = Violation(
-        rule,
-        "Secure Endpoints with OAuth 2.0",
-        "OAuth2 should be only used together with https",
-        ViolationType.MUST,
-        emptyList())
-
-    private val checkPasswordFlowExpectedViolation = Violation(
-        rule,
-        "Set flow to 'application' when using OAuth2",
-        "OAuth2 security definitions should use application flow",
-        ViolationType.SHOULD,
-        emptyList())
->>>>>>> 17efddf2
 
     @Test
     fun checkSecurityDefinitionsWithEmptyReturnsViolation() {
