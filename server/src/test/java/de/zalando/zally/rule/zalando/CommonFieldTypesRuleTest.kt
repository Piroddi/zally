<<<<<<< HEAD
package de.zalando.zally.rule.zalando

import de.zalando.zally.getFixture
import de.zalando.zally.testConfig
import io.swagger.models.Swagger
import io.swagger.models.properties.AbstractProperty
import io.swagger.models.properties.IntegerProperty
import io.swagger.models.properties.StringProperty
import org.assertj.core.api.Assertions.assertThat
import org.junit.Test

class CommonFieldTypesRuleTest {
    private val rule = CommonFieldTypesRule(ZalandoRuleSet(), testConfig)

    object PropertyWithNullType : AbstractProperty() {
        override fun getType(): String? {
            return null
        }
    }

    @Test
    fun matchesCommonFieldsTypeEmpty() {
        assertThat(rule.checkField("", StringProperty())).isNull()
    }

    @Test
    fun matchesCommonFieldsTypeNotCommon() {
        assertThat(rule.checkField("unknown", StringProperty())).isNull()
    }

    @Test
    fun matchesCommonFieldsType() {
        assertThat(rule.checkField("id", StringProperty())).isNull()
        assertThat(rule.checkField("id", StringProperty("UUID"))).isNull()
        assertThat(rule.checkField("created", StringProperty("date-time"))).isNull()
        assertThat(rule.checkField("modified", StringProperty("date-time"))).isNull()
        assertThat(rule.checkField("type", StringProperty())).isNull()
    }

    @Test
    fun matchingShouldBeCaseInsensitive() {
        assertThat(rule.checkField("iD", IntegerProperty())).isNotNull()
        assertThat(rule.checkField("CREATED", IntegerProperty())).isNotNull()
        assertThat(rule.checkField("tYpE", PropertyWithNullType)).isNotNull()
        assertThat(rule.checkField("CREated", StringProperty("time"))).isNotNull()
        assertThat(rule.checkField("ID", StringProperty("uuid"))).isNull()
        assertThat(rule.checkField("Id", StringProperty())).isNull()
    }

    @Test
    fun matchesCommonFieldsTypeInvalid() {
        assertThat(rule.checkField("id", IntegerProperty())).isNotNull()
    }

    @Test
    fun matchesCommonFieldsFormatEmpty() {
        assertThat(rule.checkField("", StringProperty())).isNull()
    }

    @Test
    fun matchesCommonFieldsFormatNotCommon() {
        assertThat(rule.checkField("unknown", StringProperty())).isNull()
    }

    @Test
    fun matchesCommonFieldsFormat() {
        assertThat(rule.checkField("id", StringProperty("UUID"))).isNull()
        assertThat(rule.checkField("created", StringProperty("date-time"))).isNull()
        assertThat(rule.checkField("modified", StringProperty("date-time"))).isNull()
    }

    @Test
    fun matchesCommonFieldFormatInvalid() {
        assertThat(rule.checkField("id", IntegerProperty())).isNotNull()
    }

    @Test
    fun validateEmpty() {
        assertThat(rule.validate(Swagger())).isNull()
    }

    @Test
    fun positiveCase() {
        assertThat(rule.validate(getFixture("common_fields.yaml"))).isNull()
    }

    @Test
    fun negativeCase() {
        val result = rule.validate(getFixture("common_fields_invalid.yaml"))!!
        assertThat(result.paths).hasSameElementsAs(listOf("#/definitions/Partner", "#/definitions/JobSummary"))
        assertThat(result.description).contains(listOf("'id'", "'created'", "'modified'", "'type"))
    }
}
=======
package de.zalando.zally.rule.zalando

import de.zalando.zally.getFixture
import de.zalando.zally.testConfig
import io.swagger.models.Swagger
import io.swagger.models.properties.AbstractProperty
import io.swagger.models.properties.IntegerProperty
import io.swagger.models.properties.StringProperty
import org.assertj.core.api.Assertions.assertThat
import org.junit.Test

class CommonFieldTypesRuleTest {
    private val rule = CommonFieldTypesRule(testConfig)

    object PropertyWithNullType : AbstractProperty() {
        override fun getType(): String? {
            return null
        }
    }

    @Test
    fun matchesCommonFieldsTypeEmpty() {
        assertThat(rule.checkField("", StringProperty())).isNull()
    }

    @Test
    fun matchesCommonFieldsTypeNotCommon() {
        assertThat(rule.checkField("unknown", StringProperty())).isNull()
    }

    @Test
    fun matchesCommonFieldsType() {
        assertThat(rule.checkField("id", StringProperty())).isNull()
        assertThat(rule.checkField("id", StringProperty("UUID"))).isNull()
        assertThat(rule.checkField("created", StringProperty("date-time"))).isNull()
        assertThat(rule.checkField("modified", StringProperty("date-time"))).isNull()
        assertThat(rule.checkField("type", StringProperty())).isNull()
    }

    @Test
    fun matchingShouldBeCaseInsensitive() {
        assertThat(rule.checkField("iD", IntegerProperty())).isNotNull()
        assertThat(rule.checkField("CREATED", IntegerProperty())).isNotNull()
        assertThat(rule.checkField("tYpE", PropertyWithNullType)).isNotNull()
        assertThat(rule.checkField("CREated", StringProperty("time"))).isNotNull()
        assertThat(rule.checkField("ID", StringProperty("uuid"))).isNull()
        assertThat(rule.checkField("Id", StringProperty())).isNull()
    }

    @Test
    fun matchesCommonFieldsTypeInvalid() {
        assertThat(rule.checkField("id", IntegerProperty())).isNotNull()
    }

    @Test
    fun matchesCommonFieldsFormatEmpty() {
        assertThat(rule.checkField("", StringProperty())).isNull()
    }

    @Test
    fun matchesCommonFieldsFormatNotCommon() {
        assertThat(rule.checkField("unknown", StringProperty())).isNull()
    }

    @Test
    fun matchesCommonFieldsFormat() {
        assertThat(rule.checkField("id", StringProperty("UUID"))).isNull()
        assertThat(rule.checkField("created", StringProperty("date-time"))).isNull()
        assertThat(rule.checkField("modified", StringProperty("date-time"))).isNull()
    }

    @Test
    fun matchesCommonFieldFormatInvalid() {
        assertThat(rule.checkField("id", IntegerProperty())).isNotNull()
    }

    @Test
    fun validateEmpty() {
        assertThat(rule.validate(Swagger())).isNull()
    }

    @Test
    fun positiveCase() {
        assertThat(rule.validate(getFixture("common_fields.yaml"))).isNull()
    }

    @Test
    fun negativeCase() {
        val result = rule.validate(getFixture("common_fields_invalid.yaml"))!!
        assertThat(result.paths).hasSameElementsAs(listOf("#/definitions/Partner", "#/definitions/JobSummary"))
        assertThat(result.description).contains(listOf("'id'", "'created'", "'modified'", "'type"))
    }
}
>>>>>>> a0908eab
<|MERGE_RESOLUTION|>--- conflicted
+++ resolved
@@ -1,98 +1,3 @@
-<<<<<<< HEAD
-package de.zalando.zally.rule.zalando
-
-import de.zalando.zally.getFixture
-import de.zalando.zally.testConfig
-import io.swagger.models.Swagger
-import io.swagger.models.properties.AbstractProperty
-import io.swagger.models.properties.IntegerProperty
-import io.swagger.models.properties.StringProperty
-import org.assertj.core.api.Assertions.assertThat
-import org.junit.Test
-
-class CommonFieldTypesRuleTest {
-    private val rule = CommonFieldTypesRule(ZalandoRuleSet(), testConfig)
-
-    object PropertyWithNullType : AbstractProperty() {
-        override fun getType(): String? {
-            return null
-        }
-    }
-
-    @Test
-    fun matchesCommonFieldsTypeEmpty() {
-        assertThat(rule.checkField("", StringProperty())).isNull()
-    }
-
-    @Test
-    fun matchesCommonFieldsTypeNotCommon() {
-        assertThat(rule.checkField("unknown", StringProperty())).isNull()
-    }
-
-    @Test
-    fun matchesCommonFieldsType() {
-        assertThat(rule.checkField("id", StringProperty())).isNull()
-        assertThat(rule.checkField("id", StringProperty("UUID"))).isNull()
-        assertThat(rule.checkField("created", StringProperty("date-time"))).isNull()
-        assertThat(rule.checkField("modified", StringProperty("date-time"))).isNull()
-        assertThat(rule.checkField("type", StringProperty())).isNull()
-    }
-
-    @Test
-    fun matchingShouldBeCaseInsensitive() {
-        assertThat(rule.checkField("iD", IntegerProperty())).isNotNull()
-        assertThat(rule.checkField("CREATED", IntegerProperty())).isNotNull()
-        assertThat(rule.checkField("tYpE", PropertyWithNullType)).isNotNull()
-        assertThat(rule.checkField("CREated", StringProperty("time"))).isNotNull()
-        assertThat(rule.checkField("ID", StringProperty("uuid"))).isNull()
-        assertThat(rule.checkField("Id", StringProperty())).isNull()
-    }
-
-    @Test
-    fun matchesCommonFieldsTypeInvalid() {
-        assertThat(rule.checkField("id", IntegerProperty())).isNotNull()
-    }
-
-    @Test
-    fun matchesCommonFieldsFormatEmpty() {
-        assertThat(rule.checkField("", StringProperty())).isNull()
-    }
-
-    @Test
-    fun matchesCommonFieldsFormatNotCommon() {
-        assertThat(rule.checkField("unknown", StringProperty())).isNull()
-    }
-
-    @Test
-    fun matchesCommonFieldsFormat() {
-        assertThat(rule.checkField("id", StringProperty("UUID"))).isNull()
-        assertThat(rule.checkField("created", StringProperty("date-time"))).isNull()
-        assertThat(rule.checkField("modified", StringProperty("date-time"))).isNull()
-    }
-
-    @Test
-    fun matchesCommonFieldFormatInvalid() {
-        assertThat(rule.checkField("id", IntegerProperty())).isNotNull()
-    }
-
-    @Test
-    fun validateEmpty() {
-        assertThat(rule.validate(Swagger())).isNull()
-    }
-
-    @Test
-    fun positiveCase() {
-        assertThat(rule.validate(getFixture("common_fields.yaml"))).isNull()
-    }
-
-    @Test
-    fun negativeCase() {
-        val result = rule.validate(getFixture("common_fields_invalid.yaml"))!!
-        assertThat(result.paths).hasSameElementsAs(listOf("#/definitions/Partner", "#/definitions/JobSummary"))
-        assertThat(result.description).contains(listOf("'id'", "'created'", "'modified'", "'type"))
-    }
-}
-=======
 package de.zalando.zally.rule.zalando
 
 import de.zalando.zally.getFixture
@@ -185,5 +90,4 @@
         assertThat(result.paths).hasSameElementsAs(listOf("#/definitions/Partner", "#/definitions/JobSummary"))
         assertThat(result.description).contains(listOf("'id'", "'created'", "'modified'", "'type"))
     }
-}
->>>>>>> a0908eab
+}