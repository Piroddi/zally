<<<<<<< HEAD
package de.zalando.zally.rule.zalando

import de.zalando.zally.getFixture
import de.zalando.zally.testConfig
import org.assertj.core.api.Assertions.assertThat
import org.junit.Test

class PluralizeResourceNamesRuleTest {

    private val rule = PluralizeResourceNamesRule(ZalandoRuleSet(), testConfig)

    @Test
    fun positiveCase() {
        val swagger = getFixture("pluralizeResourcesValid.json")
        assertThat(rule.validate(swagger)).isNull()
    }

    @Test
    fun negativeCase() {
        val swagger = getFixture("pluralizeResourcesInvalid.json")
        val result = rule.validate(swagger)!!
        assertThat(result.paths).hasSameElementsAs(listOf("/pet/cats", "/pets/cats/{cat-id}/tail/{tail-id}/strands"))
    }

    @Test
    fun positiveCaseSpp() {
        val swagger = getFixture("api_spp.json")
        assertThat(rule.validate(swagger)).isNull()
    }

    @Test
    fun positiveCasePathsWithTheApiPrefix() {
        val swagger = getFixture("spp_with_paths_having_api_prefix.json")
        assertThat(rule.validate(swagger)).isNull()
    }

    @Test
    fun negativeCaseTinbox() {
        val swagger = getFixture("api_tinbox.yaml")
        val result = rule.validate(swagger)!!
        assertThat(result.paths).hasSameElementsAs(listOf("/queue/configs/{config-id}", "/queue/models",
            "/queue/models/{model-id}", "/queue/summaries"))
    }
}
=======
package de.zalando.zally.rule.zalando

import de.zalando.zally.getFixture
import de.zalando.zally.testConfig
import org.assertj.core.api.Assertions.assertThat
import org.junit.Test

class PluralizeResourceNamesRuleTest {

    private val rule = PluralizeResourceNamesRule(testConfig)

    @Test
    fun positiveCase() {
        val swagger = getFixture("pluralizeResourcesValid.json")
        assertThat(rule.validate(swagger)).isNull()
    }

    @Test
    fun negativeCase() {
        val swagger = getFixture("pluralizeResourcesInvalid.json")
        val result = rule.validate(swagger)!!
        assertThat(result.paths).hasSameElementsAs(listOf("/pet/cats", "/pets/cats/{cat-id}/tail/{tail-id}/strands"))
    }

    @Test
    fun positiveCaseSpp() {
        val swagger = getFixture("api_spp.json")
        assertThat(rule.validate(swagger)).isNull()
    }

    @Test
    fun positiveCasePathsWithTheApiPrefix() {
        val swagger = getFixture("spp_with_paths_having_api_prefix.json")
        assertThat(rule.validate(swagger)).isNull()
    }

    @Test
    fun negativeCaseTinbox() {
        val swagger = getFixture("api_tinbox.yaml")
        val result = rule.validate(swagger)!!
        assertThat(result.paths).hasSameElementsAs(listOf("/queue/configs/{config-id}", "/queue/models",
            "/queue/models/{model-id}", "/queue/summaries"))
    }
}
>>>>>>> a0908eab
<|MERGE_RESOLUTION|>--- conflicted
+++ resolved
@@ -1,49 +1,3 @@
-<<<<<<< HEAD
-package de.zalando.zally.rule.zalando
-
-import de.zalando.zally.getFixture
-import de.zalando.zally.testConfig
-import org.assertj.core.api.Assertions.assertThat
-import org.junit.Test
-
-class PluralizeResourceNamesRuleTest {
-
-    private val rule = PluralizeResourceNamesRule(ZalandoRuleSet(), testConfig)
-
-    @Test
-    fun positiveCase() {
-        val swagger = getFixture("pluralizeResourcesValid.json")
-        assertThat(rule.validate(swagger)).isNull()
-    }
-
-    @Test
-    fun negativeCase() {
-        val swagger = getFixture("pluralizeResourcesInvalid.json")
-        val result = rule.validate(swagger)!!
-        assertThat(result.paths).hasSameElementsAs(listOf("/pet/cats", "/pets/cats/{cat-id}/tail/{tail-id}/strands"))
-    }
-
-    @Test
-    fun positiveCaseSpp() {
-        val swagger = getFixture("api_spp.json")
-        assertThat(rule.validate(swagger)).isNull()
-    }
-
-    @Test
-    fun positiveCasePathsWithTheApiPrefix() {
-        val swagger = getFixture("spp_with_paths_having_api_prefix.json")
-        assertThat(rule.validate(swagger)).isNull()
-    }
-
-    @Test
-    fun negativeCaseTinbox() {
-        val swagger = getFixture("api_tinbox.yaml")
-        val result = rule.validate(swagger)!!
-        assertThat(result.paths).hasSameElementsAs(listOf("/queue/configs/{config-id}", "/queue/models",
-            "/queue/models/{model-id}", "/queue/summaries"))
-    }
-}
-=======
 package de.zalando.zally.rule.zalando
 
 import de.zalando.zally.getFixture
@@ -87,5 +41,4 @@
         assertThat(result.paths).hasSameElementsAs(listOf("/queue/configs/{config-id}", "/queue/models",
             "/queue/models/{model-id}", "/queue/summaries"))
     }
-}
->>>>>>> a0908eab
+}