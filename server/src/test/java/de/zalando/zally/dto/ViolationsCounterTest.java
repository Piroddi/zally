--- conflicted
+++ resolved
@@ -1,112 +1,3 @@
-<<<<<<< HEAD
-package de.zalando.zally.dto;
-
-import de.zalando.zally.rule.zalando.AvoidTrailingSlashesRule;
-import de.zalando.zally.rule.Violation;
-import de.zalando.zally.rule.zalando.ZalandoRuleSet;
-import org.junit.Test;
-
-import java.util.ArrayList;
-import java.util.HashMap;
-import java.util.List;
-import java.util.Map;
-import java.util.stream.IntStream;
-
-import static org.junit.Assert.assertEquals;
-
-
-public class ViolationsCounterTest {
-    private static void assertCounters(Map<ViolationType, Integer> expectedCounters, List<Violation> violations)
-        throws AssertionError {
-
-        final ViolationsCounter counter = new ViolationsCounter(violations);
-        for (ViolationType violationType : expectedCounters.keySet()) {
-            assertEquals(expectedCounters.get(violationType), counter.getCounter(violationType));
-        }
-    }
-
-    @Test
-    public void returnsZerosWhenViolationListIsEmpty() {
-        final List<Violation> violations = new ArrayList<>();
-        final Map<ViolationType, Integer> expectedCounters = new HashMap<>();
-        expectedCounters.put(ViolationType.MUST, 0);
-        expectedCounters.put(ViolationType.SHOULD, 0);
-        expectedCounters.put(ViolationType.MAY, 0);
-        expectedCounters.put(ViolationType.HINT, 0);
-
-        assertCounters(expectedCounters, violations);
-    }
-
-    @Test
-    public void countsMustViolations() {
-        final List<Violation> violations = new ArrayList<>();
-        IntStream.range(0, 5).forEach(
-            (i) -> violations.add(generateViolation(ViolationType.MUST))
-        );
-        final Map<ViolationType, Integer> expectedCounters = new HashMap<>();
-        expectedCounters.put(ViolationType.MUST, 5);
-        expectedCounters.put(ViolationType.SHOULD, 0);
-        expectedCounters.put(ViolationType.MAY, 0);
-        expectedCounters.put(ViolationType.HINT, 0);
-
-        assertCounters(expectedCounters, violations);
-    }
-
-    @Test
-    public void countsShouldViolations() {
-        final List<Violation> violations = new ArrayList<>();
-        IntStream.range(0, 5).forEach(
-            (i) -> violations.add(generateViolation(ViolationType.SHOULD))
-        );
-        final Map<ViolationType, Integer> expectedCounters = new HashMap<>();
-        expectedCounters.put(ViolationType.MUST, 0);
-        expectedCounters.put(ViolationType.SHOULD, 5);
-        expectedCounters.put(ViolationType.MAY, 0);
-        expectedCounters.put(ViolationType.HINT, 0);
-        assertCounters(expectedCounters, violations);
-    }
-
-    @Test
-    public void countsMayViolations() {
-        final List<Violation> violations = new ArrayList<>();
-        IntStream.range(0, 5).forEach(
-            (i) -> violations.add(generateViolation(ViolationType.MAY))
-        );
-        final Map<ViolationType, Integer> expectedCounters = new HashMap<>();
-        expectedCounters.put(ViolationType.MUST, 0);
-        expectedCounters.put(ViolationType.SHOULD, 0);
-        expectedCounters.put(ViolationType.MAY, 5);
-        expectedCounters.put(ViolationType.HINT, 0);
-
-        assertCounters(expectedCounters, violations);
-    }
-
-    @Test
-    public void countsHintViolations() {
-        final List<Violation> violations = new ArrayList<>();
-        IntStream.range(0, 5).forEach(
-            (i) -> violations.add(generateViolation(ViolationType.HINT))
-        );
-        final Map<ViolationType, Integer> expectedCounters = new HashMap<>();
-        expectedCounters.put(ViolationType.MUST, 0);
-        expectedCounters.put(ViolationType.SHOULD, 0);
-        expectedCounters.put(ViolationType.MAY, 0);
-        expectedCounters.put(ViolationType.HINT, 5);
-
-        assertCounters(expectedCounters, violations);
-    }
-
-    private Violation generateViolation(ViolationType violationType) {
-        return new Violation(
-            new AvoidTrailingSlashesRule(new ZalandoRuleSet()),
-            "Test Name",
-            "Test Description",
-            violationType,
-                new ArrayList<>()
-        );
-    }
-}
-=======
 package de.zalando.zally.dto;
 
 import de.zalando.zally.rule.Result;
@@ -213,5 +104,4 @@
                 violationType,
                 new ArrayList<>());
     }
-}
->>>>>>> a0908eab
+}