package de.zalando.zally.util.ast

import com.fasterxml.jackson.core.JsonPointer
import io.swagger.models.Swagger
import org.assertj.core.api.Assertions.assertThat
import org.junit.Test

class JsonPointersTest {

    @Test
    fun `converts response--x--content--media-type--schema to schema`() {
        val pointer = JsonPointer.compile("/paths/~1items/get/responses/default/content/application~1json/schema")
        val converted = JsonPointers.convertPointer(pointer)
        assertThat(converted).hasToString("/paths/~1items/get/responses/default/schema")
    }

    @Test
<<<<<<< HEAD
    fun `escape() turns getInfo to info`() {
        val method = Swagger::class.java.methods.first { it.name == "getInfo" }

        val pointer = JsonPointers.escape(method)

        assertThat(pointer).hasToString("/info")
    }

    @Test
    fun `escape() turns get(KEY) to KEY`() {
        val method = Map::class.java.methods.first { it.name == "get" }

        val pointer = JsonPointers.escape(method, "KEY")

        assertThat(pointer).hasToString("/KEY")
=======
    fun `converts response--x--content--media-type to response--x`() {
        val pointer = JsonPointer.compile("/paths/~1items/get/responses/200/content/application~1json")
        val converted = JsonPointers.convertPointer(pointer)
        assertThat(converted).hasToString("/paths/~1items/get/responses/200")
    }

    // VERB/requestBody/content/MEDIA_TYPE --> VERB/consumes
    @Test
    fun `converts requestBody--content--media-type to consumes`() {
        val pointer = JsonPointer.compile("/paths/~1items/get/requestBody/content/application~1json")
        val converted = JsonPointers.convertPointer(pointer)
        assertThat(converted).hasToString("/paths/~1items/get/consumes")
>>>>>>> c1fe25d8
    }
}<|MERGE_RESOLUTION|>--- conflicted
+++ resolved
@@ -15,7 +15,21 @@
     }
 
     @Test
-<<<<<<< HEAD
+    fun `converts response--x--content--media-type to response--x`() {
+        val pointer = JsonPointer.compile("/paths/~1items/get/responses/200/content/application~1json")
+        val converted = JsonPointers.convertPointer(pointer)
+        assertThat(converted).hasToString("/paths/~1items/get/responses/200")
+    }
+
+    // VERB/requestBody/content/MEDIA_TYPE --> VERB/consumes
+    @Test
+    fun `converts requestBody--content--media-type to consumes`() {
+        val pointer = JsonPointer.compile("/paths/~1items/get/requestBody/content/application~1json")
+        val converted = JsonPointers.convertPointer(pointer)
+        assertThat(converted).hasToString("/paths/~1items/get/consumes")
+    }
+
+    @Test
     fun `escape() turns getInfo to info`() {
         val method = Swagger::class.java.methods.first { it.name == "getInfo" }
 
@@ -31,19 +45,5 @@
         val pointer = JsonPointers.escape(method, "KEY")
 
         assertThat(pointer).hasToString("/KEY")
-=======
-    fun `converts response--x--content--media-type to response--x`() {
-        val pointer = JsonPointer.compile("/paths/~1items/get/responses/200/content/application~1json")
-        val converted = JsonPointers.convertPointer(pointer)
-        assertThat(converted).hasToString("/paths/~1items/get/responses/200")
-    }
-
-    // VERB/requestBody/content/MEDIA_TYPE --> VERB/consumes
-    @Test
-    fun `converts requestBody--content--media-type to consumes`() {
-        val pointer = JsonPointer.compile("/paths/~1items/get/requestBody/content/application~1json")
-        val converted = JsonPointers.convertPointer(pointer)
-        assertThat(converted).hasToString("/paths/~1items/get/consumes")
->>>>>>> c1fe25d8
     }
 }