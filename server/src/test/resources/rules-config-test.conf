--- conflicted
+++ resolved
@@ -51,11 +51,10 @@
   }
 }
 
-<<<<<<< HEAD
 PluralizeResourceNamesRule {
   whitelist_prefixes: [api]
-=======
+}
+
 NotSpecifyStandardErrorCodesRule {
   standard_error_codes: [401, 403, 404, 405, 406, 408, 413, 414, 415, 500, 502, 503, 504]
->>>>>>> 05e16426
 }