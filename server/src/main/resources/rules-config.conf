--- conflicted
+++ resolved
@@ -19,11 +19,7 @@
 }
 
 LimitNumberOfResourcesRule {
-<<<<<<< HEAD
-  paths_count_limit: 10
-=======
   resource_types_limit: 8
->>>>>>> 2352dc9d
 }
 
 LimitNumberOfSubresourcesRule {
