--- conflicted
+++ resolved
@@ -1,4 +1,3 @@
-<<<<<<< HEAD
 swagger: '2.0'
 
 info:
@@ -20,7 +19,7 @@
   oauth2:
     type: oauth2
     tokenUrl: https://somewhere.on.the.internet
-    flow: password
+    flow: application
     scopes:
       uid: submit API specification for validation
 
@@ -389,397 +388,4 @@
         example: 'https://zalando.github.io/restful-api-guidelines/compatibility/Compatibility.html#must-do-not-use-uri-versioning'
       is_active:
         type: boolean
-        example: true
-=======
-swagger: '2.0'
-
-info:
- title: Zally
- description: Zalando's API Linter
- version: "1.1.1"
- contact:
-   name: Team API Management
-   email: team-api-management@zalando.de
-
-host: "zally.overarching.zalan.do"
-
-schemes:
-  - https
-
-basePath: /
-
-securityDefinitions:
-  oauth2:
-    type: oauth2
-    tokenUrl: https://somewhere.on.the.internet
-    flow: application
-    scopes:
-      uid: submit API specification for validation
-
-parameters:
-  Authorization:
-    name: Authorization
-    in: header
-    description: OAUTH2 (IAM)
-    required: true
-    type: string
-    format: OAUTH2 (IAM)
-  LintingRequest:
-    name: Request
-    in: body
-    description: Linting Request
-    required: true
-    schema:
-      $ref: '#/definitions/LintingRequest'
-  RulesType:
-    name: type
-    in: query
-    description: Rules Type
-    required: false
-    type: string
-    x-extensible-enum:
-      - MUST
-      - SHOULD
-      - COULD
-      - MAY
-      - HINT
-  IsActive:
-    name: is_active
-    in: query
-    description: Is Rule Active
-    required: false
-    type: boolean
-  From:
-    name: from
-    in: query
-    description: All review statistics from this day
-    required: false
-    type: string
-    format: date
-  To:
-    name: to
-    in: query
-    description: All review statistics until this day, only works in conjunction with from parameter
-    required: false
-    type: string
-    format: date
-
-paths:
-  '/api-violations':
-    post:
-      summary:
-        API Violations
-      description: |
-        The API Violations endpoint validates given Swagger Specification
-        against the rules defined in *Zalando* RESTful API Guidelines
-        (http://zalando.github.io/restful-api-guidelines/). The response
-        includes the list of violations grouped by the API Guidelines rules.
-      parameters:
-        - $ref: '#/parameters/Authorization'
-        - $ref: '#/parameters/LintingRequest'
-      consumes:
-        - application/json
-      produces:
-        - application/json
-      responses:
-        200:
-          description: API swagger is OK
-          schema:
-            $ref: '#/definitions/LintingResponse'
-        400:
-          description: Input file not parsable
-          schema:
-            $ref: 'https://zalando.github.io/problem/schema.yaml#/Problem'
-        default:
-          description: An array of error objects
-          schema:
-            $ref: 'https://zalando.github.io/problem/schema.yaml#/Problem'
-      security:
-        - oauth2:
-          - uid
-
-  '/supported-rules':
-    get:
-      summary:
-        Suported Rules
-      description: |
-        Returns a list of rules which are supported by a current Zally
-        installation.
-      parameters:
-        - $ref: '#/parameters/Authorization'
-        - $ref: '#/parameters/RulesType'
-        - $ref: '#/parameters/IsActive'
-      consumes:
-        - application/json
-      produces:
-        - application/json
-      responses:
-        200:
-          description: List of supported rules is successfully returned
-          schema:
-            $ref: '#/definitions/SupportedRulesResponse'
-        400:
-          description: One of the query parameters is incorrect
-          schema:
-            $ref: 'https://zalando.github.io/problem/schema.yaml#/Problem'
-        default:
-          description: An array of error objects
-          schema:
-            $ref: 'https://zalando.github.io/problem/schema.yaml#/Problem'
-      security:
-        - oauth2:
-          - uid
-
-  '/review-statistics':
-      get:
-        summary:
-          Provides query capabilites for automatically computed review statistics.
-        description: |
-          Returns a list of all review statistics for a given interval in time.
-          If none of the query parameters is supplied, a list of all review statistics
-          for the last week is returned.
-        parameters:
-          - $ref: '#/parameters/Authorization'
-          - $ref: '#/parameters/From'
-          - $ref: '#/parameters/To'
-        consumes:
-          - application/json
-        produces:
-          - application/json
-        responses:
-          200:
-            description: List of queried review statistics
-            schema:
-              $ref: '#/definitions/ReviewStatisticsResponse'
-          400:
-            description: One of the query parameters is incorrect
-            schema:
-              $ref: 'https://zalando.github.io/problem/schema.yaml#/Problem'
-          default:
-            description: An array of error objects
-            schema:
-              $ref: 'https://zalando.github.io/problem/schema.yaml#/Problem'
-        security:
-          - oauth2:
-            - uid
-
-definitions:
-  LintingRequest:
-    type: object
-    description: Request containing a swagger definition file
-    properties:
-      api_definition:
-        type: object
-      api_definition_url:
-        type: string
-      ignoreRules:
-        type: array
-        items:
-          type: string
-
-  LintingResponse:
-    type: object
-    description: Linting Response
-    required:
-      - violations
-    properties:
-      violations:
-        type: array
-        items:
-          $ref: '#/definitions/Violation'
-      message:
-        type: string
-      violations_count:
-        $ref: '#/definitions/ViolationsCount'
-
-  SupportedRulesResponse:
-    type: object
-    description: Supported Rules
-    required:
-      - supported_rules
-    properties:
-      supported_rules:
-        type: array
-        items:
-          $ref: '#/definitions/Rule'
-
-  ReviewStatisticsResponse:
-    type: object
-    description: Review statistics for a given interval in time
-    required:
-      - total_reviews
-      - total_reviews_deduplicated
-      - successful_reviews
-      - number_of_endpoints
-      - must_violations
-      - should_violations
-      - may_violations
-      - hint_violations
-      - violations
-      - reviews
-    properties:
-      total_reviews:
-        type: integer
-        format: int32
-        example: 23
-      total_reviews_deduplicated:
-        type: integer
-        format: int32
-        example: 12
-      successful_reviews:
-        type: integer
-        format: int32
-        example: 17
-      number_of_endpoints:
-        type: integer
-        format: int32
-        example: 10
-      must_violations:
-        type: integer
-        format: int32
-        example: 123
-      should_violations:
-        type: integer
-        format: int32
-        example: 81
-      may_violations:
-        type: integer
-        format: int32
-        example: 32
-      hint_violations:
-        type: integer
-        format: int32
-        example: 5
-      violations:
-        type: array
-        items:
-          $ref: '#/definitions/ViolationStatistic'
-      reviews:
-        type: array
-        items:
-          $ref: '#/definitions/ReviewStatistic'
-
-  ReviewStatistic:
-    type: object
-    description: One api review
-    required:
-      - api
-      - successful
-      - number_of_endpoints
-      - violations
-    properties:
-      api:
-        type: string
-        example: 'My API'
-      successful:
-        type: boolean
-      number_of_endpoints:
-        type: integer
-        format: int32
-        example: 7
-      violations:
-        type: array
-        items:
-          $ref: '#/definitions/ViolationStatistic'
-
-  ViolationStatistic:
-    type: object
-    description: One violation in statistics
-    required:
-      - name
-      - type
-      - occurrence
-    properties:
-      name:
-        type: string
-        example: 'My API'
-      type:
-        type: string
-        x-extensible-enum:
-        - MUST
-        - SHOULD
-        - MAY
-        - HINT
-      occurrence:
-        type: integer
-        format: int32
-        example: 6
-
-  Violation:
-    type: object
-    description: Violation Object
-    required:
-      - title
-      - description
-      - violation_type
-    properties:
-      title:
-        type: string
-      description:
-        type: string
-      violation_type:
-        type: string
-        x-extensible-enum:
-        - MUST
-        - SHOULD
-        - MAY
-        - HINT
-      rule_link:
-        type: string
-      paths:
-        type: array
-        items:
-          type: string
-
-  ViolationsCount:
-    type: object
-    description: Violation Count
-    required:
-      - must
-      - should
-      - may
-      - could
-      - hint
-    properties:
-      must:
-        type: integer
-        format: int32
-      should:
-        type: integer
-        format: int32
-      may:
-        type: integer
-        format: int32
-      could:
-        type: integer
-        format: int32
-      hint:
-        type: integer
-        format: int32
-
-  Rule:
-    type: object
-    description: Rule
-    required:
-      - title
-      - code
-      - type
-      - url
-      - is_active
-    properties:
-      title:
-        type: string
-        example: 'Do Not Use URI Versioning'
-      code:
-        type: string
-        example: '115'
-      type:
-        type: string
-        example: 'MUST'
-      url:
-        type: string
-        example: 'https://zalando.github.io/restful-api-guidelines/compatibility/Compatibility.html#must-do-not-use-uri-versioning'
-      is_active:
-        type: boolean
-        example: true
->>>>>>> 17efddf2
+        example: true