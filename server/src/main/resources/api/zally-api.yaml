--- conflicted
+++ resolved
@@ -1,14 +1,11 @@
 swagger: '2.0'
 
 info:
- x-api-id: 48aa0090-25ef-11e8-b467-0ed5f89f718b
  title: Zally
  description: Zalando's API Linter
  version: "1.2.1"
-<<<<<<< HEAD
+ x-api-id: 48aa0090-25ef-11e8-b467-0ed5f89f718b
  x-audience: company-internal
-=======
->>>>>>> 83e6a0ab
  contact:
    name: Team API Management
    email: team-api-management@zalando.de
