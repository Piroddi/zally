--- conflicted
+++ resolved
@@ -1,37 +1,3 @@
-<<<<<<< HEAD
-endpoints:
-  enabled: false
-  health:
-    enabled: true
-  metrics:
-    enabled: true
-    sensitive: false
-
-spring:
-  datasource:
-    url: jdbc:hsqldb:mem:storage;sql.syntax_pgs=true
-    username: sa
-    password:
-  jpa:
-    hibernate:
-      ddl-auto: validate
-
-security:
-  basic:
-    enabled: false
-
-management.port: 0
-
-twintip:
-  mapping: /api
-  yaml: "classpath:/api/zally-api.yaml"
-
-zally:
-  scanPackages: com.corefiling.zally
-  apiGuidelinesBaseUrl: "http://zalando.github.io/restful-api-guidelines"
-  cli:
-    releasesPage: https://github.com/zalando-incubator/zally/releases
-=======
 endpoints:
   enabled: false
   health:
@@ -62,5 +28,4 @@
 zally:
   cli:
     releasesPage: https://github.com/zalando/zally/releases
->>>>>>> a0908eab
     deprecatedCliAgents: unirest-java/1.3.11,Zally-CLI/1.0