spring:
  profiles:
    active: production
  datasource:
    url: jdbc:hsqldb:mem:storage;sql.syntax_pgs=true
    username: sa
    password:
  jpa:
    hibernate:
      ddl-auto: validate
  oauth2:
    resource:
      tokenInfoUri: ${TOKEN_INFO_URI}

endpoints:
  enabled: false
  health:
    enabled: true
  metrics:
    enabled: true
    sensitive: false

security:
  basic:
    enabled: false

management.port: ${MANAGEMENT_PORT}

twintip:
  mapping: /api
  yaml: "classpath:/api/zally-api.yaml"

rules-config-path: "rules-config.conf"

zally:
  scanPackages: com.corefiling.zally
  ignoreRules: S010, H001, S005
<<<<<<< HEAD
  ignoreRulePackages: de.zalando.zally.rule.zally, de.zalando.zally.rule.zalando
  apiGuidelinesBaseUrl: "https://wiki.int.corefiling.com/platform/APIGuidelines"
=======
>>>>>>> aa66a70d
  cli:
    releasesPage: https://github.com/zalando-incubator/zally/releases
    deprecatedCliAgents: unirest-java/1.3.11,Zally-CLI/1.0
---
spring.profiles: local
TOKEN_INFO_URI: https://auth.example.com/oauth2/tokeninfo
MANAGEMENT_PORT: 7979<|MERGE_RESOLUTION|>--- conflicted
+++ resolved
@@ -1,49 +1,46 @@
-spring:
-  profiles:
-    active: production
-  datasource:
-    url: jdbc:hsqldb:mem:storage;sql.syntax_pgs=true
-    username: sa
-    password:
-  jpa:
-    hibernate:
-      ddl-auto: validate
-  oauth2:
-    resource:
-      tokenInfoUri: ${TOKEN_INFO_URI}
-
-endpoints:
-  enabled: false
-  health:
-    enabled: true
-  metrics:
-    enabled: true
-    sensitive: false
-
-security:
-  basic:
-    enabled: false
-
-management.port: ${MANAGEMENT_PORT}
-
-twintip:
-  mapping: /api
-  yaml: "classpath:/api/zally-api.yaml"
-
-rules-config-path: "rules-config.conf"
-
-zally:
-  scanPackages: com.corefiling.zally
-  ignoreRules: S010, H001, S005
-<<<<<<< HEAD
-  ignoreRulePackages: de.zalando.zally.rule.zally, de.zalando.zally.rule.zalando
-  apiGuidelinesBaseUrl: "https://wiki.int.corefiling.com/platform/APIGuidelines"
-=======
->>>>>>> aa66a70d
-  cli:
-    releasesPage: https://github.com/zalando-incubator/zally/releases
-    deprecatedCliAgents: unirest-java/1.3.11,Zally-CLI/1.0
----
-spring.profiles: local
-TOKEN_INFO_URI: https://auth.example.com/oauth2/tokeninfo
-MANAGEMENT_PORT: 7979+spring:
+  profiles:
+    active: production
+  datasource:
+    url: jdbc:hsqldb:mem:storage;sql.syntax_pgs=true
+    username: sa
+    password:
+  jpa:
+    hibernate:
+      ddl-auto: validate
+  oauth2:
+    resource:
+      tokenInfoUri: ${TOKEN_INFO_URI}
+
+endpoints:
+  enabled: false
+  health:
+    enabled: true
+  metrics:
+    enabled: true
+    sensitive: false
+
+security:
+  basic:
+    enabled: false
+
+management.port: ${MANAGEMENT_PORT}
+
+twintip:
+  mapping: /api
+  yaml: "classpath:/api/zally-api.yaml"
+
+rules-config-path: "rules-config.conf"
+
+zally:
+  scanPackages: com.corefiling.zally
+  ignoreRules: S010, H001, S005
+  ignoreRulePackages: de.zalando.zally.rule.zally, de.zalando.zally.rule.zalando
+  apiGuidelinesBaseUrl: "https://wiki.int.corefiling.com/platform/APIGuidelines"
+RS  cli:
+    releasesPage: https://github.com/zalando-incubator/zally/releases
+    deprecatedCliAgents: unirest-java/1.3.11,Zally-CLI/1.0
+---
+spring.profiles: local
+TOKEN_INFO_URI: https://auth.example.com/oauth2/tokeninfo
+MANAGEMENT_PORT: 7979