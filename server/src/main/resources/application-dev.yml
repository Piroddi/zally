--- conflicted
+++ resolved
@@ -26,13 +26,9 @@
 management.port: 8080
 
 zally:
-<<<<<<< HEAD
   scanPackages: com.corefiling.zally
-  ignoreRules: S010
+  ignoreRules: S010, H001
   apiGuidelinesBaseUrl: "https://wiki.int.corefiling.com/platform/APIGuidelines"
-=======
-  ignoreRules: S010, H001
->>>>>>> f98ef9ea
   cli:
     releasesPage: https://github.com/zalando-incubator/zally/releases
     deprecatedCliAgents: unirest-java/1.3.11,Zally-CLI/1.0