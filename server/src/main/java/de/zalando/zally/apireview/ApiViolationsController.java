<<<<<<< HEAD
package de.zalando.zally.apireview;

import de.zalando.zally.dto.ApiDefinitionRequest;
import de.zalando.zally.dto.ApiDefinitionResponse;
import de.zalando.zally.dto.ViolationDTO;
import de.zalando.zally.dto.ViolationType;
import de.zalando.zally.dto.ViolationsCounter;
import de.zalando.zally.exception.MissingApiDefinitionException;
import de.zalando.zally.exception.UnaccessibleResourceUrlException;
import de.zalando.zally.rule.ApiValidator;
import de.zalando.zally.rule.RulesPolicy;
import de.zalando.zally.rule.Violation;
import org.springframework.beans.factory.annotation.Autowired;
import org.springframework.boot.actuate.metrics.dropwizard.DropwizardMetricServices;
import org.springframework.web.bind.annotation.CrossOrigin;
import org.springframework.web.bind.annotation.PostMapping;
import org.springframework.web.bind.annotation.RequestBody;
import org.springframework.web.bind.annotation.RequestHeader;
import org.springframework.web.bind.annotation.ResponseBody;
import org.springframework.web.bind.annotation.RestController;

import java.util.Arrays;
import java.util.List;
import java.util.Map;

import static java.util.stream.Collectors.toList;
import static java.util.stream.Collectors.toMap;

@CrossOrigin
@RestController
public class ApiViolationsController {

    private final ApiValidator rulesValidator;
    private final DropwizardMetricServices metricServices;
    private final ApiDefinitionReader apiDefinitionReader;
    private final ApiReviewRepository apiReviewRepository;
    private final ServerMessageService serverMessageService;
    private final RulesPolicy configPolicy;

    @Autowired
    public ApiViolationsController(ApiValidator rulesValidator,
                                   DropwizardMetricServices metricServices,
                                   ApiDefinitionReader apiDefinitionReader,
                                   ApiReviewRepository apiReviewRepository,
                                   ServerMessageService serverMessageService,
                                   RulesPolicy configPolicy) {
        this.rulesValidator = rulesValidator;
        this.metricServices = metricServices;
        this.apiDefinitionReader = apiDefinitionReader;
        this.apiReviewRepository = apiReviewRepository;
        this.serverMessageService = serverMessageService;
        this.configPolicy = configPolicy;
    }

    @ResponseBody
    @PostMapping("/api-violations")
    public ApiDefinitionResponse validate(@RequestBody ApiDefinitionRequest request,
                                          @RequestHeader(value = "User-Agent", required = false) String userAgent) {
        metricServices.increment("meter.api-reviews.requested");

        String apiDefinition = retrieveApiDefinition(request);

        RulesPolicy requestPolicy = retrieveRulesPolicy(request);

        List<Violation> violations = rulesValidator.validate(apiDefinition, requestPolicy);
        apiReviewRepository.save(new ApiReview(request, apiDefinition, violations));

        ApiDefinitionResponse response = buildApiDefinitionResponse(violations, userAgent);
        metricServices.increment("meter.api-reviews.processed");
        return response;
    }

    private RulesPolicy retrieveRulesPolicy(ApiDefinitionRequest request) {
        final List<String> requestRules = request.getIgnoreRules();
        if (requestRules==null) {
            return configPolicy;
        }
        else {
            return configPolicy.withMoreIgnores(requestRules);
        }
    }

    private String retrieveApiDefinition(ApiDefinitionRequest request) {
        try {
            return apiDefinitionReader.read(request);
        } catch (MissingApiDefinitionException | UnaccessibleResourceUrlException e) {
            apiReviewRepository.save(new ApiReview(request));
            throw e;
        }
    }

    private ApiDefinitionResponse buildApiDefinitionResponse(List<Violation> violations, String userAgent) {
        ApiDefinitionResponse response = new ApiDefinitionResponse();
        response.setMessage(serverMessageService.serverMessage(userAgent));
        response.setViolations(violations.stream().map(this::toDto).collect(toList()));
        response.setViolationsCount(buildViolationsCount(violations));
        return response;
    }

    private ViolationDTO toDto(Violation violation) {
        return new ViolationDTO(
            violation.getTitle(),
            violation.getDescription(),
            violation.getViolationType(),
            violation.getRule().getRuleSet().url(violation.getRule()).toString(),
            violation.getPaths()
        );
    }

    private Map<String, Integer> buildViolationsCount(List<Violation> violations) {
        ViolationsCounter counter = new ViolationsCounter(violations);
        return Arrays.stream(ViolationType.values()).collect(toMap(
            violationType -> violationType.toString().toLowerCase(),
            counter::getCounter
        ));
    }
}
=======
package de.zalando.zally.apireview;

import de.zalando.zally.dto.ApiDefinitionRequest;
import de.zalando.zally.dto.ApiDefinitionResponse;
import de.zalando.zally.dto.ViolationDTO;
import de.zalando.zally.rule.api.Severity;
import de.zalando.zally.dto.ViolationsCounter;
import de.zalando.zally.exception.MissingApiDefinitionException;
import de.zalando.zally.exception.UnaccessibleResourceUrlException;
import de.zalando.zally.rule.ApiValidator;
import de.zalando.zally.rule.Result;
import de.zalando.zally.rule.RulesPolicy;
import org.springframework.beans.factory.annotation.Autowired;
import org.springframework.boot.actuate.metrics.dropwizard.DropwizardMetricServices;
import org.springframework.web.bind.annotation.CrossOrigin;
import org.springframework.web.bind.annotation.PostMapping;
import org.springframework.web.bind.annotation.RequestBody;
import org.springframework.web.bind.annotation.RequestHeader;
import org.springframework.web.bind.annotation.ResponseBody;
import org.springframework.web.bind.annotation.RestController;

import java.util.Arrays;
import java.util.List;
import java.util.Map;

import static java.util.stream.Collectors.toList;
import static java.util.stream.Collectors.toMap;

@CrossOrigin
@RestController
public class ApiViolationsController {

    private final ApiValidator rulesValidator;
    private final DropwizardMetricServices metricServices;
    private final ApiDefinitionReader apiDefinitionReader;
    private final ApiReviewRepository apiReviewRepository;
    private final ServerMessageService serverMessageService;
    private final RulesPolicy configPolicy;

    @Autowired
    public ApiViolationsController(ApiValidator rulesValidator,
                                   DropwizardMetricServices metricServices,
                                   ApiDefinitionReader apiDefinitionReader,
                                   ApiReviewRepository apiReviewRepository,
                                   ServerMessageService serverMessageService,
                                   RulesPolicy configPolicy) {
        this.rulesValidator = rulesValidator;
        this.metricServices = metricServices;
        this.apiDefinitionReader = apiDefinitionReader;
        this.apiReviewRepository = apiReviewRepository;
        this.serverMessageService = serverMessageService;
        this.configPolicy = configPolicy;
    }

    @ResponseBody
    @PostMapping("/api-violations")
    public ApiDefinitionResponse validate(@RequestBody ApiDefinitionRequest request,
                                          @RequestHeader(value = "User-Agent", required = false) String userAgent) {
        metricServices.increment("meter.api-reviews.requested");

        String apiDefinition = retrieveApiDefinition(request);

        RulesPolicy requestPolicy = retrieveRulesPolicy(request);

        List<Result> violations = rulesValidator.validate(apiDefinition, requestPolicy);
        apiReviewRepository.save(new ApiReview(request, apiDefinition, violations));

        ApiDefinitionResponse response = buildApiDefinitionResponse(violations, userAgent);
        metricServices.increment("meter.api-reviews.processed");
        return response;
    }

    private RulesPolicy retrieveRulesPolicy(ApiDefinitionRequest request) {
        final List<String> requestRules = request.getIgnoreRules();
        if (requestRules==null) {
            return configPolicy;
        }
        else {
            return configPolicy.withMoreIgnores(requestRules);
        }
    }

    private String retrieveApiDefinition(ApiDefinitionRequest request) {
        try {
            return apiDefinitionReader.read(request);
        } catch (MissingApiDefinitionException | UnaccessibleResourceUrlException e) {
            apiReviewRepository.save(new ApiReview(request));
            throw e;
        }
    }

    private ApiDefinitionResponse buildApiDefinitionResponse(List<Result> violations, String userAgent) {
        ApiDefinitionResponse response = new ApiDefinitionResponse();
        response.setMessage(serverMessageService.serverMessage(userAgent));
        response.setViolations(violations.stream().map(this::toDto).collect(toList()));
        response.setViolationsCount(buildViolationsCount(violations));
        return response;
    }

    private ViolationDTO toDto(Result violation) {
        return new ViolationDTO(
            violation.getRule().title(),
            violation.getDescription(),
            violation.getViolationType(),
            violation.getRuleSet().url(violation.getRule()).toString(),
            violation.getPaths()
        );
    }

    private Map<String, Integer> buildViolationsCount(List<Result> violations) {
        ViolationsCounter counter = new ViolationsCounter(violations);
        return Arrays.stream(Severity.values()).collect(toMap(
            violationType -> violationType.toString().toLowerCase(),
            counter::getCounter
        ));
    }
}
>>>>>>> a0908eab
<|MERGE_RESOLUTION|>--- conflicted
+++ resolved
@@ -1,122 +1,3 @@
-<<<<<<< HEAD
-package de.zalando.zally.apireview;
-
-import de.zalando.zally.dto.ApiDefinitionRequest;
-import de.zalando.zally.dto.ApiDefinitionResponse;
-import de.zalando.zally.dto.ViolationDTO;
-import de.zalando.zally.dto.ViolationType;
-import de.zalando.zally.dto.ViolationsCounter;
-import de.zalando.zally.exception.MissingApiDefinitionException;
-import de.zalando.zally.exception.UnaccessibleResourceUrlException;
-import de.zalando.zally.rule.ApiValidator;
-import de.zalando.zally.rule.RulesPolicy;
-import de.zalando.zally.rule.Violation;
-import org.springframework.beans.factory.annotation.Autowired;
-import org.springframework.boot.actuate.metrics.dropwizard.DropwizardMetricServices;
-import org.springframework.web.bind.annotation.CrossOrigin;
-import org.springframework.web.bind.annotation.PostMapping;
-import org.springframework.web.bind.annotation.RequestBody;
-import org.springframework.web.bind.annotation.RequestHeader;
-import org.springframework.web.bind.annotation.ResponseBody;
-import org.springframework.web.bind.annotation.RestController;
-
-import java.util.Arrays;
-import java.util.List;
-import java.util.Map;
-
-import static java.util.stream.Collectors.toList;
-import static java.util.stream.Collectors.toMap;
-
-@CrossOrigin
-@RestController
-public class ApiViolationsController {
-
-    private final ApiValidator rulesValidator;
-    private final DropwizardMetricServices metricServices;
-    private final ApiDefinitionReader apiDefinitionReader;
-    private final ApiReviewRepository apiReviewRepository;
-    private final ServerMessageService serverMessageService;
-    private final RulesPolicy configPolicy;
-
-    @Autowired
-    public ApiViolationsController(ApiValidator rulesValidator,
-                                   DropwizardMetricServices metricServices,
-                                   ApiDefinitionReader apiDefinitionReader,
-                                   ApiReviewRepository apiReviewRepository,
-                                   ServerMessageService serverMessageService,
-                                   RulesPolicy configPolicy) {
-        this.rulesValidator = rulesValidator;
-        this.metricServices = metricServices;
-        this.apiDefinitionReader = apiDefinitionReader;
-        this.apiReviewRepository = apiReviewRepository;
-        this.serverMessageService = serverMessageService;
-        this.configPolicy = configPolicy;
-    }
-
-    @ResponseBody
-    @PostMapping("/api-violations")
-    public ApiDefinitionResponse validate(@RequestBody ApiDefinitionRequest request,
-                                          @RequestHeader(value = "User-Agent", required = false) String userAgent) {
-        metricServices.increment("meter.api-reviews.requested");
-
-        String apiDefinition = retrieveApiDefinition(request);
-
-        RulesPolicy requestPolicy = retrieveRulesPolicy(request);
-
-        List<Violation> violations = rulesValidator.validate(apiDefinition, requestPolicy);
-        apiReviewRepository.save(new ApiReview(request, apiDefinition, violations));
-
-        ApiDefinitionResponse response = buildApiDefinitionResponse(violations, userAgent);
-        metricServices.increment("meter.api-reviews.processed");
-        return response;
-    }
-
-    private RulesPolicy retrieveRulesPolicy(ApiDefinitionRequest request) {
-        final List<String> requestRules = request.getIgnoreRules();
-        if (requestRules==null) {
-            return configPolicy;
-        }
-        else {
-            return configPolicy.withMoreIgnores(requestRules);
-        }
-    }
-
-    private String retrieveApiDefinition(ApiDefinitionRequest request) {
-        try {
-            return apiDefinitionReader.read(request);
-        } catch (MissingApiDefinitionException | UnaccessibleResourceUrlException e) {
-            apiReviewRepository.save(new ApiReview(request));
-            throw e;
-        }
-    }
-
-    private ApiDefinitionResponse buildApiDefinitionResponse(List<Violation> violations, String userAgent) {
-        ApiDefinitionResponse response = new ApiDefinitionResponse();
-        response.setMessage(serverMessageService.serverMessage(userAgent));
-        response.setViolations(violations.stream().map(this::toDto).collect(toList()));
-        response.setViolationsCount(buildViolationsCount(violations));
-        return response;
-    }
-
-    private ViolationDTO toDto(Violation violation) {
-        return new ViolationDTO(
-            violation.getTitle(),
-            violation.getDescription(),
-            violation.getViolationType(),
-            violation.getRule().getRuleSet().url(violation.getRule()).toString(),
-            violation.getPaths()
-        );
-    }
-
-    private Map<String, Integer> buildViolationsCount(List<Violation> violations) {
-        ViolationsCounter counter = new ViolationsCounter(violations);
-        return Arrays.stream(ViolationType.values()).collect(toMap(
-            violationType -> violationType.toString().toLowerCase(),
-            counter::getCounter
-        ));
-    }
-}
-=======
 package de.zalando.zally.apireview;
 
 import de.zalando.zally.dto.ApiDefinitionRequest;
@@ -233,5 +114,4 @@
             counter::getCounter
         ));
     }
-}
->>>>>>> a0908eab
+}