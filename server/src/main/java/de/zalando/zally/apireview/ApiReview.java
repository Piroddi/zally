<<<<<<< HEAD
package de.zalando.zally.apireview;

import de.zalando.zally.dto.ApiDefinitionRequest;
import de.zalando.zally.dto.ViolationType;
import de.zalando.zally.rule.Violation;
import org.apache.commons.lang3.StringUtils;
import org.hibernate.annotations.Parameter;
import org.hibernate.annotations.Type;

import javax.persistence.CascadeType;
import javax.persistence.Column;
import javax.persistence.Entity;
import javax.persistence.FetchType;
import javax.persistence.GeneratedValue;
import javax.persistence.GenerationType;
import javax.persistence.Id;
import javax.persistence.OneToMany;
import java.io.Serializable;
import java.time.Instant;
import java.time.LocalDate;
import java.time.OffsetDateTime;
import java.time.ZoneOffset;
import java.util.Collections;
import java.util.List;
import java.util.Objects;
import java.util.stream.Collectors;

@Entity
public class ApiReview implements Serializable {

    @Id
    @GeneratedValue(strategy = GenerationType.IDENTITY)
    private Long id;

    private String name;

    @Column(nullable = false)
    private String jsonPayload;

    private String apiDefinition;

    @Column(nullable = false)
    private boolean successfulProcessed;

    @Column(nullable = false)
    private LocalDate day;

    @Column(nullable = false)
    @Type(type = "org.jadira.usertype.dateandtime.threeten.PersistentOffsetDateTime",
        parameters = {@Parameter(name = "javaZone", value = "UTC")})
    private OffsetDateTime created;

    private int numberOfEndpoints;
    private int mustViolations;
    private int shouldViolations;
    private int mayViolations;
    private int hintViolations;

    @OneToMany(mappedBy = "apiReview", fetch = FetchType.EAGER, cascade = CascadeType.ALL, orphanRemoval = true)
    private List<RuleViolation> ruleViolations;

    /**
     * for Hibernate
     */
    protected ApiReview() {
    }

    public ApiReview(ApiDefinitionRequest request) {
        this(request, null, Collections.emptyList());
    }

    public ApiReview(ApiDefinitionRequest request, String apiDefinition, List<Violation> violations) {
        this.jsonPayload = request.toString();
        this.apiDefinition = apiDefinition;
        this.successfulProcessed = StringUtils.isNotBlank(apiDefinition);
        this.created = Instant.now().atOffset(ZoneOffset.UTC);
        this.day = created.toLocalDate();

        this.name = ApiNameParser.extractApiName(apiDefinition);
        this.ruleViolations = violations.stream()
            .map(v -> new RuleViolation(this, v.getRule().getClass().getSimpleName(), v.getViolationType(), v.getPaths().size()))
            .collect(Collectors.toList());

        this.numberOfEndpoints = EndpointCounter.count(apiDefinition);
        this.mustViolations = (int) ruleViolations.stream().filter(r -> r.getType() == ViolationType.MUST).count();
        this.shouldViolations = (int) ruleViolations.stream().filter(r -> r.getType() == ViolationType.SHOULD).count();
        this.mayViolations = (int) ruleViolations.stream().filter(r -> r.getType() == ViolationType.MAY).count();
        this.hintViolations = (int) ruleViolations.stream().filter(r -> r.getType() == ViolationType.HINT).count();
    }

    public Long getId() {
        return id;
    }

    public void setId(Long id) {
        this.id = id;
    }

    public String getJsonPayload() {
        return jsonPayload;
    }

    public void setJsonPayload(String jsonPayload) {
        this.jsonPayload = jsonPayload;
    }

    public String getApiDefinition() {
        return apiDefinition;
    }

    public void setApiDefinition(String apiDefinition) {
        this.apiDefinition = apiDefinition;
    }

    public boolean isSuccessfulProcessed() {
        return successfulProcessed;
    }

    public void setSuccessfulProcessed(boolean successfulProcessed) {
        this.successfulProcessed = successfulProcessed;
    }

    public OffsetDateTime getCreated() {
        return created;
    }

    public void setCreated(OffsetDateTime created) {
        this.created = created;
    }

    public String getName() {
        return name;
    }

    public void setName(String name) {
        this.name = name;
    }

    public LocalDate getDay() {
        return day;
    }

    public void setDay(LocalDate day) {
        this.day = day;
    }

    public int getNumberOfEndpoints() {
        return numberOfEndpoints;
    }

    public void setNumberOfEndpoints(int numberOfEndpoints) {
        this.numberOfEndpoints = numberOfEndpoints;
    }

    public int getMustViolations() {
        return mustViolations;
    }

    public void setMustViolations(int mustViolations) {
        this.mustViolations = mustViolations;
    }

    public int getShouldViolations() {
        return shouldViolations;
    }

    public void setShouldViolations(int shouldViolations) {
        this.shouldViolations = shouldViolations;
    }

    public int getMayViolations() {
        return mayViolations;
    }

    public void setMayViolations(int mayViolations) {
        this.mayViolations = mayViolations;
    }

    public int getHintViolations() {
        return hintViolations;
    }

    public void setHintViolations(int hintViolations) {
        this.hintViolations = hintViolations;
    }

    public List<RuleViolation> getRuleViolations() {
        return ruleViolations;
    }

    public void setRuleViolations(List<RuleViolation> ruleViolations) {
        this.ruleViolations = ruleViolations;
    }

    @Override
    public boolean equals(Object o) {
        if (this == o) return true;
        if (o == null || getClass() != o.getClass()) return false;

        ApiReview that = (ApiReview) o;
        return Objects.equals(id, that.id)
            && Objects.equals(name, that.name)
            && Objects.equals(jsonPayload, that.jsonPayload)
            && Objects.equals(apiDefinition, that.apiDefinition)
            && Objects.equals(successfulProcessed, that.successfulProcessed)
            && Objects.equals(day, that.day)
            && Objects.equals(created, that.created)
            && Objects.equals(numberOfEndpoints, that.numberOfEndpoints)
            && Objects.equals(mustViolations, that.mustViolations)
            && Objects.equals(shouldViolations, that.shouldViolations)
            && Objects.equals(mayViolations, that.mayViolations)
            && Objects.equals(hintViolations, that.hintViolations)
            && Objects.equals(ruleViolations, that.ruleViolations);
    }

    @Override
    public int hashCode() {
        return Objects.hash(id, name, jsonPayload, apiDefinition, successfulProcessed,
            day, created, numberOfEndpoints, mustViolations, shouldViolations, mayViolations,
            hintViolations, ruleViolations);
    }
}
=======
package de.zalando.zally.apireview;

import de.zalando.zally.dto.ApiDefinitionRequest;
import de.zalando.zally.rule.api.Severity;
import de.zalando.zally.rule.Result;
import org.apache.commons.lang3.StringUtils;
import org.hibernate.annotations.Parameter;
import org.hibernate.annotations.Type;

import javax.persistence.CascadeType;
import javax.persistence.Column;
import javax.persistence.Entity;
import javax.persistence.FetchType;
import javax.persistence.GeneratedValue;
import javax.persistence.GenerationType;
import javax.persistence.Id;
import javax.persistence.OneToMany;
import java.io.Serializable;
import java.time.Instant;
import java.time.LocalDate;
import java.time.OffsetDateTime;
import java.time.ZoneOffset;
import java.util.Collections;
import java.util.List;
import java.util.Objects;
import java.util.stream.Collectors;

@Entity
public class ApiReview implements Serializable {

    @Id
    @GeneratedValue(strategy = GenerationType.IDENTITY)
    private Long id;

    private String name;

    @Column(nullable = false)
    private String jsonPayload;

    private String apiDefinition;

    @Column(nullable = false)
    private boolean successfulProcessed;

    @Column(nullable = false)
    private LocalDate day;

    @Column(nullable = false)
    @Type(type = "org.jadira.usertype.dateandtime.threeten.PersistentOffsetDateTime",
        parameters = {@Parameter(name = "javaZone", value = "UTC")})
    private OffsetDateTime created;

    private int numberOfEndpoints;
    private int mustViolations;
    private int shouldViolations;
    private int mayViolations;
    private int hintViolations;

    @OneToMany(mappedBy = "apiReview", fetch = FetchType.EAGER, cascade = CascadeType.ALL, orphanRemoval = true)
    private List<RuleViolation> ruleViolations;

    /**
     * for Hibernate
     */
    protected ApiReview() {
    }

    public ApiReview(ApiDefinitionRequest request) {
        this(request, null, Collections.emptyList());
    }

    public ApiReview(ApiDefinitionRequest request, String apiDefinition, List<Result> violations) {
        this.jsonPayload = request.toString();
        this.apiDefinition = apiDefinition;
        this.successfulProcessed = StringUtils.isNotBlank(apiDefinition);
        this.created = Instant.now().atOffset(ZoneOffset.UTC);
        this.day = created.toLocalDate();

        this.name = ApiNameParser.extractApiName(apiDefinition);
        this.ruleViolations = violations.stream()
            .map(v -> new RuleViolation(this, v.getRule().getClass().getSimpleName(), v.getViolationType(), v.getPaths().size()))
            .collect(Collectors.toList());

        this.numberOfEndpoints = EndpointCounter.count(apiDefinition);
        this.mustViolations = (int) ruleViolations.stream().filter(r -> r.getType() == Severity.MUST).count();
        this.shouldViolations = (int) ruleViolations.stream().filter(r -> r.getType() == Severity.SHOULD).count();
        this.mayViolations = (int) ruleViolations.stream().filter(r -> r.getType() == Severity.MAY).count();
        this.hintViolations = (int) ruleViolations.stream().filter(r -> r.getType() == Severity.HINT).count();
    }

    public Long getId() {
        return id;
    }

    public void setId(Long id) {
        this.id = id;
    }

    public String getJsonPayload() {
        return jsonPayload;
    }

    public void setJsonPayload(String jsonPayload) {
        this.jsonPayload = jsonPayload;
    }

    public String getApiDefinition() {
        return apiDefinition;
    }

    public void setApiDefinition(String apiDefinition) {
        this.apiDefinition = apiDefinition;
    }

    public boolean isSuccessfulProcessed() {
        return successfulProcessed;
    }

    public void setSuccessfulProcessed(boolean successfulProcessed) {
        this.successfulProcessed = successfulProcessed;
    }

    public OffsetDateTime getCreated() {
        return created;
    }

    public void setCreated(OffsetDateTime created) {
        this.created = created;
    }

    public String getName() {
        return name;
    }

    public void setName(String name) {
        this.name = name;
    }

    public LocalDate getDay() {
        return day;
    }

    public void setDay(LocalDate day) {
        this.day = day;
    }

    public int getNumberOfEndpoints() {
        return numberOfEndpoints;
    }

    public void setNumberOfEndpoints(int numberOfEndpoints) {
        this.numberOfEndpoints = numberOfEndpoints;
    }

    public int getMustViolations() {
        return mustViolations;
    }

    public void setMustViolations(int mustViolations) {
        this.mustViolations = mustViolations;
    }

    public int getShouldViolations() {
        return shouldViolations;
    }

    public void setShouldViolations(int shouldViolations) {
        this.shouldViolations = shouldViolations;
    }

    public int getMayViolations() {
        return mayViolations;
    }

    public void setMayViolations(int mayViolations) {
        this.mayViolations = mayViolations;
    }

    public int getHintViolations() {
        return hintViolations;
    }

    public void setHintViolations(int hintViolations) {
        this.hintViolations = hintViolations;
    }

    public List<RuleViolation> getRuleViolations() {
        return ruleViolations;
    }

    public void setRuleViolations(List<RuleViolation> ruleViolations) {
        this.ruleViolations = ruleViolations;
    }

    @Override
    public boolean equals(Object o) {
        if (this == o) return true;
        if (o == null || getClass() != o.getClass()) return false;

        ApiReview that = (ApiReview) o;
        return Objects.equals(id, that.id)
            && Objects.equals(name, that.name)
            && Objects.equals(jsonPayload, that.jsonPayload)
            && Objects.equals(apiDefinition, that.apiDefinition)
            && Objects.equals(successfulProcessed, that.successfulProcessed)
            && Objects.equals(day, that.day)
            && Objects.equals(created, that.created)
            && Objects.equals(numberOfEndpoints, that.numberOfEndpoints)
            && Objects.equals(mustViolations, that.mustViolations)
            && Objects.equals(shouldViolations, that.shouldViolations)
            && Objects.equals(mayViolations, that.mayViolations)
            && Objects.equals(hintViolations, that.hintViolations)
            && Objects.equals(ruleViolations, that.ruleViolations);
    }

    @Override
    public int hashCode() {
        return Objects.hash(id, name, jsonPayload, apiDefinition, successfulProcessed,
            day, created, numberOfEndpoints, mustViolations, shouldViolations, mayViolations,
            hintViolations, ruleViolations);
    }
}
>>>>>>> a0908eab
<|MERGE_RESOLUTION|>--- conflicted
+++ resolved
@@ -1,9 +1,8 @@
-<<<<<<< HEAD
 package de.zalando.zally.apireview;
 
 import de.zalando.zally.dto.ApiDefinitionRequest;
-import de.zalando.zally.dto.ViolationType;
-import de.zalando.zally.rule.Violation;
+import de.zalando.zally.rule.api.Severity;
+import de.zalando.zally.rule.Result;
 import org.apache.commons.lang3.StringUtils;
 import org.hibernate.annotations.Parameter;
 import org.hibernate.annotations.Type;
@@ -70,7 +69,7 @@
         this(request, null, Collections.emptyList());
     }
 
-    public ApiReview(ApiDefinitionRequest request, String apiDefinition, List<Violation> violations) {
+    public ApiReview(ApiDefinitionRequest request, String apiDefinition, List<Result> violations) {
         this.jsonPayload = request.toString();
         this.apiDefinition = apiDefinition;
         this.successfulProcessed = StringUtils.isNotBlank(apiDefinition);
@@ -83,10 +82,10 @@
             .collect(Collectors.toList());
 
         this.numberOfEndpoints = EndpointCounter.count(apiDefinition);
-        this.mustViolations = (int) ruleViolations.stream().filter(r -> r.getType() == ViolationType.MUST).count();
-        this.shouldViolations = (int) ruleViolations.stream().filter(r -> r.getType() == ViolationType.SHOULD).count();
-        this.mayViolations = (int) ruleViolations.stream().filter(r -> r.getType() == ViolationType.MAY).count();
-        this.hintViolations = (int) ruleViolations.stream().filter(r -> r.getType() == ViolationType.HINT).count();
+        this.mustViolations = (int) ruleViolations.stream().filter(r -> r.getType() == Severity.MUST).count();
+        this.shouldViolations = (int) ruleViolations.stream().filter(r -> r.getType() == Severity.SHOULD).count();
+        this.mayViolations = (int) ruleViolations.stream().filter(r -> r.getType() == Severity.MAY).count();
+        this.hintViolations = (int) ruleViolations.stream().filter(r -> r.getType() == Severity.HINT).count();
     }
 
     public Long getId() {
@@ -220,228 +219,4 @@
             day, created, numberOfEndpoints, mustViolations, shouldViolations, mayViolations,
             hintViolations, ruleViolations);
     }
-}
-=======
-package de.zalando.zally.apireview;
-
-import de.zalando.zally.dto.ApiDefinitionRequest;
-import de.zalando.zally.rule.api.Severity;
-import de.zalando.zally.rule.Result;
-import org.apache.commons.lang3.StringUtils;
-import org.hibernate.annotations.Parameter;
-import org.hibernate.annotations.Type;
-
-import javax.persistence.CascadeType;
-import javax.persistence.Column;
-import javax.persistence.Entity;
-import javax.persistence.FetchType;
-import javax.persistence.GeneratedValue;
-import javax.persistence.GenerationType;
-import javax.persistence.Id;
-import javax.persistence.OneToMany;
-import java.io.Serializable;
-import java.time.Instant;
-import java.time.LocalDate;
-import java.time.OffsetDateTime;
-import java.time.ZoneOffset;
-import java.util.Collections;
-import java.util.List;
-import java.util.Objects;
-import java.util.stream.Collectors;
-
-@Entity
-public class ApiReview implements Serializable {
-
-    @Id
-    @GeneratedValue(strategy = GenerationType.IDENTITY)
-    private Long id;
-
-    private String name;
-
-    @Column(nullable = false)
-    private String jsonPayload;
-
-    private String apiDefinition;
-
-    @Column(nullable = false)
-    private boolean successfulProcessed;
-
-    @Column(nullable = false)
-    private LocalDate day;
-
-    @Column(nullable = false)
-    @Type(type = "org.jadira.usertype.dateandtime.threeten.PersistentOffsetDateTime",
-        parameters = {@Parameter(name = "javaZone", value = "UTC")})
-    private OffsetDateTime created;
-
-    private int numberOfEndpoints;
-    private int mustViolations;
-    private int shouldViolations;
-    private int mayViolations;
-    private int hintViolations;
-
-    @OneToMany(mappedBy = "apiReview", fetch = FetchType.EAGER, cascade = CascadeType.ALL, orphanRemoval = true)
-    private List<RuleViolation> ruleViolations;
-
-    /**
-     * for Hibernate
-     */
-    protected ApiReview() {
-    }
-
-    public ApiReview(ApiDefinitionRequest request) {
-        this(request, null, Collections.emptyList());
-    }
-
-    public ApiReview(ApiDefinitionRequest request, String apiDefinition, List<Result> violations) {
-        this.jsonPayload = request.toString();
-        this.apiDefinition = apiDefinition;
-        this.successfulProcessed = StringUtils.isNotBlank(apiDefinition);
-        this.created = Instant.now().atOffset(ZoneOffset.UTC);
-        this.day = created.toLocalDate();
-
-        this.name = ApiNameParser.extractApiName(apiDefinition);
-        this.ruleViolations = violations.stream()
-            .map(v -> new RuleViolation(this, v.getRule().getClass().getSimpleName(), v.getViolationType(), v.getPaths().size()))
-            .collect(Collectors.toList());
-
-        this.numberOfEndpoints = EndpointCounter.count(apiDefinition);
-        this.mustViolations = (int) ruleViolations.stream().filter(r -> r.getType() == Severity.MUST).count();
-        this.shouldViolations = (int) ruleViolations.stream().filter(r -> r.getType() == Severity.SHOULD).count();
-        this.mayViolations = (int) ruleViolations.stream().filter(r -> r.getType() == Severity.MAY).count();
-        this.hintViolations = (int) ruleViolations.stream().filter(r -> r.getType() == Severity.HINT).count();
-    }
-
-    public Long getId() {
-        return id;
-    }
-
-    public void setId(Long id) {
-        this.id = id;
-    }
-
-    public String getJsonPayload() {
-        return jsonPayload;
-    }
-
-    public void setJsonPayload(String jsonPayload) {
-        this.jsonPayload = jsonPayload;
-    }
-
-    public String getApiDefinition() {
-        return apiDefinition;
-    }
-
-    public void setApiDefinition(String apiDefinition) {
-        this.apiDefinition = apiDefinition;
-    }
-
-    public boolean isSuccessfulProcessed() {
-        return successfulProcessed;
-    }
-
-    public void setSuccessfulProcessed(boolean successfulProcessed) {
-        this.successfulProcessed = successfulProcessed;
-    }
-
-    public OffsetDateTime getCreated() {
-        return created;
-    }
-
-    public void setCreated(OffsetDateTime created) {
-        this.created = created;
-    }
-
-    public String getName() {
-        return name;
-    }
-
-    public void setName(String name) {
-        this.name = name;
-    }
-
-    public LocalDate getDay() {
-        return day;
-    }
-
-    public void setDay(LocalDate day) {
-        this.day = day;
-    }
-
-    public int getNumberOfEndpoints() {
-        return numberOfEndpoints;
-    }
-
-    public void setNumberOfEndpoints(int numberOfEndpoints) {
-        this.numberOfEndpoints = numberOfEndpoints;
-    }
-
-    public int getMustViolations() {
-        return mustViolations;
-    }
-
-    public void setMustViolations(int mustViolations) {
-        this.mustViolations = mustViolations;
-    }
-
-    public int getShouldViolations() {
-        return shouldViolations;
-    }
-
-    public void setShouldViolations(int shouldViolations) {
-        this.shouldViolations = shouldViolations;
-    }
-
-    public int getMayViolations() {
-        return mayViolations;
-    }
-
-    public void setMayViolations(int mayViolations) {
-        this.mayViolations = mayViolations;
-    }
-
-    public int getHintViolations() {
-        return hintViolations;
-    }
-
-    public void setHintViolations(int hintViolations) {
-        this.hintViolations = hintViolations;
-    }
-
-    public List<RuleViolation> getRuleViolations() {
-        return ruleViolations;
-    }
-
-    public void setRuleViolations(List<RuleViolation> ruleViolations) {
-        this.ruleViolations = ruleViolations;
-    }
-
-    @Override
-    public boolean equals(Object o) {
-        if (this == o) return true;
-        if (o == null || getClass() != o.getClass()) return false;
-
-        ApiReview that = (ApiReview) o;
-        return Objects.equals(id, that.id)
-            && Objects.equals(name, that.name)
-            && Objects.equals(jsonPayload, that.jsonPayload)
-            && Objects.equals(apiDefinition, that.apiDefinition)
-            && Objects.equals(successfulProcessed, that.successfulProcessed)
-            && Objects.equals(day, that.day)
-            && Objects.equals(created, that.created)
-            && Objects.equals(numberOfEndpoints, that.numberOfEndpoints)
-            && Objects.equals(mustViolations, that.mustViolations)
-            && Objects.equals(shouldViolations, that.shouldViolations)
-            && Objects.equals(mayViolations, that.mayViolations)
-            && Objects.equals(hintViolations, that.hintViolations)
-            && Objects.equals(ruleViolations, that.ruleViolations);
-    }
-
-    @Override
-    public int hashCode() {
-        return Objects.hash(id, name, jsonPayload, apiDefinition, successfulProcessed,
-            day, created, numberOfEndpoints, mustViolations, shouldViolations, mayViolations,
-            hintViolations, ruleViolations);
-    }
-}
->>>>>>> a0908eab
+}