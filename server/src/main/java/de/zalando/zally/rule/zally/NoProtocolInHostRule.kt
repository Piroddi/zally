--- conflicted
+++ resolved
@@ -1,30 +1,3 @@
-<<<<<<< HEAD
-package de.zalando.zally.rule.zally
-
-import de.zalando.zally.dto.ViolationType
-import de.zalando.zally.rule.AbstractRule
-import de.zalando.zally.rule.Violation
-import de.zalando.zally.rule.api.Check
-import io.swagger.models.Swagger
-import org.springframework.beans.factory.annotation.Autowired
-import org.springframework.stereotype.Component
-
-@Component
-class NoProtocolInHostRule(@Autowired ruleSet: ZallyRuleSet) : AbstractRule(ruleSet) {
-    override val title = "Host should not contain protocol"
-    override val violationType = ViolationType.MUST
-    override val id = "M008"
-    private val desc = "Information about protocol should be placed in schema. Current host value '%s' violates this rule"
-
-    @Check
-    fun validate(swagger: Swagger): Violation? {
-        val host = swagger.host.orEmpty()
-        return if ("://" in host)
-            Violation(this, title, desc.format(host), violationType, emptyList())
-        else null
-    }
-}
-=======
 package de.zalando.zally.rule.zally
 
 import de.zalando.zally.rule.AbstractRule
@@ -50,5 +23,4 @@
             Violation(desc.format(host), emptyList())
         else null
     }
-}
->>>>>>> a0908eab
+}