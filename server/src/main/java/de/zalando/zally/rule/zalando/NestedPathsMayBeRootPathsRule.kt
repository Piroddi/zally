--- conflicted
+++ resolved
@@ -1,33 +1,3 @@
-<<<<<<< HEAD
-package de.zalando.zally.rule.zalando
-
-import de.zalando.zally.dto.ViolationType
-import de.zalando.zally.rule.AbstractRule
-import de.zalando.zally.rule.Violation
-import de.zalando.zally.rule.api.Check
-import de.zalando.zally.util.PatternUtil.isPathVariable
-import io.swagger.models.Swagger
-import org.springframework.beans.factory.annotation.Autowired
-import org.springframework.stereotype.Component
-
-@Component
-class NestedPathsMayBeRootPathsRule(@Autowired ruleSet: ZalandoRuleSet) : AbstractRule(ruleSet) {
-    override val title = "Consider Using (Non-) Nested URLs"
-    override val violationType = ViolationType.MAY
-    override val id = "145"
-    private val DESCRIPTION = "Nested paths / URLs may be top-level resource"
-
-    @Check
-    fun validate(swagger: Swagger): Violation? {
-        val paths = swagger.paths.orEmpty().keys.filter {
-            val pathSegments = it.split("/".toRegex())
-            // we are only interested in paths that have sub-resource followed by a param: /path1/{param1}/path2/{param2}
-            pathSegments.size > 4 && isPathVariable(pathSegments.last())
-        }
-        return if (paths.isNotEmpty()) Violation(this, title, DESCRIPTION, violationType, paths) else null
-    }
-}
-=======
 package de.zalando.zally.rule.zalando
 
 import de.zalando.zally.rule.AbstractRule
@@ -56,5 +26,4 @@
         }
         return if (paths.isNotEmpty()) Violation(description, paths) else null
     }
-}
->>>>>>> a0908eab
+}