<<<<<<< HEAD
package de.zalando.zally.rule.zalando

import com.typesafe.config.Config
import de.zalando.zally.dto.ViolationType
import de.zalando.zally.rule.AbstractRule
import de.zalando.zally.rule.Violation
import de.zalando.zally.rule.api.Check
import io.swagger.models.Swagger
import org.springframework.beans.factory.annotation.Autowired
import org.springframework.stereotype.Component

@Component
class LimitNumberOfResourcesRule(@Autowired ruleSet: ZalandoRuleSet, @Autowired rulesConfig: Config) : AbstractRule(ruleSet) {
    override val title = "Limit number of Resources"
    override val violationType = ViolationType.SHOULD
    override val id = "146"
    private val pathCountLimit = rulesConfig.getConfig(name).getInt("paths_count_limit")

    @Check
    fun validate(swagger: Swagger): Violation? {
        val paths = swagger.paths.orEmpty()
        val pathsCount = paths.size
        return if (pathsCount > pathCountLimit) {
            Violation(this, title, "Number of paths $pathsCount is greater than $pathCountLimit",
                    violationType, paths.keys.toList())
        } else null
    }
}
=======
package de.zalando.zally.rule.zalando

import com.typesafe.config.Config
import de.zalando.zally.rule.AbstractRule
import de.zalando.zally.rule.api.Check
import de.zalando.zally.rule.api.Severity
import de.zalando.zally.rule.api.Violation
import de.zalando.zally.rule.api.Rule
import io.swagger.models.Swagger
import org.springframework.beans.factory.annotation.Autowired

@Rule(
        ruleSet = ZalandoRuleSet::class,
        id = "146",
        severity = Severity.SHOULD,
        title = "Limit number of Resources"
)
class LimitNumberOfResourcesRule(@Autowired rulesConfig: Config) : AbstractRule() {
    private val pathCountLimit = rulesConfig.getConfig(name).getInt("paths_count_limit")

    @Check(severity = Severity.SHOULD)
    fun validate(swagger: Swagger): Violation? {
        val paths = swagger.paths.orEmpty()
        val pathsCount = paths.size
        return if (pathsCount > pathCountLimit) {
            Violation("Number of paths $pathsCount is greater than $pathCountLimit",
                    paths.keys.toList())
        } else null
    }
}
>>>>>>> a0908eab
<|MERGE_RESOLUTION|>--- conflicted
+++ resolved
@@ -1,33 +1,3 @@
-<<<<<<< HEAD
-package de.zalando.zally.rule.zalando
-
-import com.typesafe.config.Config
-import de.zalando.zally.dto.ViolationType
-import de.zalando.zally.rule.AbstractRule
-import de.zalando.zally.rule.Violation
-import de.zalando.zally.rule.api.Check
-import io.swagger.models.Swagger
-import org.springframework.beans.factory.annotation.Autowired
-import org.springframework.stereotype.Component
-
-@Component
-class LimitNumberOfResourcesRule(@Autowired ruleSet: ZalandoRuleSet, @Autowired rulesConfig: Config) : AbstractRule(ruleSet) {
-    override val title = "Limit number of Resources"
-    override val violationType = ViolationType.SHOULD
-    override val id = "146"
-    private val pathCountLimit = rulesConfig.getConfig(name).getInt("paths_count_limit")
-
-    @Check
-    fun validate(swagger: Swagger): Violation? {
-        val paths = swagger.paths.orEmpty()
-        val pathsCount = paths.size
-        return if (pathsCount > pathCountLimit) {
-            Violation(this, title, "Number of paths $pathsCount is greater than $pathCountLimit",
-                    violationType, paths.keys.toList())
-        } else null
-    }
-}
-=======
 package de.zalando.zally.rule.zalando
 
 import com.typesafe.config.Config
@@ -57,5 +27,4 @@
                     paths.keys.toList())
         } else null
     }
-}
->>>>>>> a0908eab
+}