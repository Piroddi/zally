<<<<<<< HEAD
package de.zalando.zally.rule.zally

import de.zalando.zally.dto.ViolationType
import de.zalando.zally.rule.AbstractRule
import de.zalando.zally.rule.Violation
import de.zalando.zally.rule.api.Check
import io.swagger.models.Swagger
import org.springframework.beans.factory.annotation.Autowired
import org.springframework.stereotype.Component

@Component
class ExtractBasePathRule(@Autowired ruleSet: ZallyRuleSet) : AbstractRule(ruleSet) {

    override val title = "Base path can be extracted"
    override val violationType = ViolationType.HINT
    override val id = "H001"
    private val DESC_PATTERN = "All paths start with prefix '%s'. This prefix could be part of base path."

    @Check
    fun validate(swagger: Swagger): Violation? {
        val paths = swagger.paths.orEmpty().keys
        if (paths.size < 2) {
            return null
        }
        val commonPrefix = paths.reduce { s1, s2 -> findCommonPrefix(s1, s2) }
        return if (commonPrefix.isNotEmpty())
            Violation(this, title, DESC_PATTERN.format(commonPrefix), violationType, emptyList())
        else null
    }

    private fun findCommonPrefix(s1: String, s2: String): String {
        val parts1 = s1.split("/")
        val parts2 = s2.split("/")
        val (commonParts, _) = parts1.zip(parts2).takeWhile { (t1, t2) -> !t1.startsWith('{') && t1 == t2 }.unzip()
        return commonParts.joinToString("/")
    }
}
=======
package de.zalando.zally.rule.zally

import de.zalando.zally.rule.AbstractRule
import de.zalando.zally.rule.api.Check
import de.zalando.zally.rule.api.Severity
import de.zalando.zally.rule.api.Violation
import de.zalando.zally.rule.api.Rule
import io.swagger.models.Swagger

@Rule(
        ruleSet = ZallyRuleSet::class,
        id = "H001",
        severity = Severity.HINT,
        title = "Base path can be extracted"
)
class ExtractBasePathRule : AbstractRule() {

    private val description = "All paths start with prefix '%s'. This prefix could be part of base path."

    @Check(severity = Severity.HINT)
    fun validate(swagger: Swagger): Violation? {
        val paths = swagger.paths.orEmpty().keys
        if (paths.size < 2) {
            return null
        }
        val commonPrefix = paths.reduce { s1, s2 -> findCommonPrefix(s1, s2) }
        return if (commonPrefix.isNotEmpty())
            Violation(description.format(commonPrefix), emptyList())
        else null
    }

    private fun findCommonPrefix(s1: String, s2: String): String {
        val parts1 = s1.split("/")
        val parts2 = s2.split("/")
        val (commonParts, _) = parts1.zip(parts2).takeWhile { (t1, t2) -> !t1.startsWith('{') && t1 == t2 }.unzip()
        return commonParts.joinToString("/")
    }
}
>>>>>>> a0908eab
<|MERGE_RESOLUTION|>--- conflicted
+++ resolved
@@ -1,42 +1,3 @@
-<<<<<<< HEAD
-package de.zalando.zally.rule.zally
-
-import de.zalando.zally.dto.ViolationType
-import de.zalando.zally.rule.AbstractRule
-import de.zalando.zally.rule.Violation
-import de.zalando.zally.rule.api.Check
-import io.swagger.models.Swagger
-import org.springframework.beans.factory.annotation.Autowired
-import org.springframework.stereotype.Component
-
-@Component
-class ExtractBasePathRule(@Autowired ruleSet: ZallyRuleSet) : AbstractRule(ruleSet) {
-
-    override val title = "Base path can be extracted"
-    override val violationType = ViolationType.HINT
-    override val id = "H001"
-    private val DESC_PATTERN = "All paths start with prefix '%s'. This prefix could be part of base path."
-
-    @Check
-    fun validate(swagger: Swagger): Violation? {
-        val paths = swagger.paths.orEmpty().keys
-        if (paths.size < 2) {
-            return null
-        }
-        val commonPrefix = paths.reduce { s1, s2 -> findCommonPrefix(s1, s2) }
-        return if (commonPrefix.isNotEmpty())
-            Violation(this, title, DESC_PATTERN.format(commonPrefix), violationType, emptyList())
-        else null
-    }
-
-    private fun findCommonPrefix(s1: String, s2: String): String {
-        val parts1 = s1.split("/")
-        val parts2 = s2.split("/")
-        val (commonParts, _) = parts1.zip(parts2).takeWhile { (t1, t2) -> !t1.startsWith('{') && t1 == t2 }.unzip()
-        return commonParts.joinToString("/")
-    }
-}
-=======
 package de.zalando.zally.rule.zally
 
 import de.zalando.zally.rule.AbstractRule
@@ -74,5 +35,4 @@
         val (commonParts, _) = parts1.zip(parts2).takeWhile { (t1, t2) -> !t1.startsWith('{') && t1 == t2 }.unzip()
         return commonParts.joinToString("/")
     }
-}
->>>>>>> a0908eab
+}