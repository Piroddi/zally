<<<<<<< HEAD
package de.zalando.zally.rule;

import de.zalando.zally.dto.RuleDTO;
import de.zalando.zally.dto.RulesListDTO;
import de.zalando.zally.dto.ViolationType;
import de.zalando.zally.dto.ViolationTypeBinder;
import de.zalando.zally.rule.api.Rule;
import org.springframework.beans.factory.annotation.Autowired;
import org.springframework.web.bind.WebDataBinder;
import org.springframework.web.bind.annotation.CrossOrigin;
import org.springframework.web.bind.annotation.GetMapping;
import org.springframework.web.bind.annotation.InitBinder;
import org.springframework.web.bind.annotation.RequestParam;
import org.springframework.web.bind.annotation.ResponseBody;
import org.springframework.web.bind.annotation.RestController;

import java.util.List;

import static java.util.Comparator.comparing;
import static java.util.stream.Collectors.toList;

@CrossOrigin
@RestController
public class SupportedRulesController {

    private final List<Rule> rules;
    private final RulesPolicy rulesPolicy;

    @Autowired
    public SupportedRulesController(List<Rule> rules, RulesPolicy rulesPolicy) {
        this.rules = rules;
        this.rulesPolicy = rulesPolicy;
    }

    @InitBinder
    public void initBinder(final WebDataBinder binder) {
        binder.registerCustomEditor(ViolationType.class, new ViolationTypeBinder());
    }

    @ResponseBody
    @GetMapping("/supported-rules")
    public RulesListDTO listSupportedRules(
        @RequestParam(value = "type", required = false) ViolationType typeFilter,
        @RequestParam(value = "is_active", required = false) Boolean isActiveFilter) {

        List<RuleDTO> filteredRules = rules
            .stream()
            .filter(r -> filterByIsActive(r, isActiveFilter))
            .filter(r -> filterByType(r, typeFilter))
            .map(this::toDto)
            .sorted(comparing(RuleDTO::getType)
                .thenComparing(RuleDTO::getCode)
                .thenComparing(RuleDTO::getTitle))
            .collect(toList());

        return new RulesListDTO(filteredRules);
    }

    private boolean filterByIsActive(Rule rule, Boolean isActiveFilter) {
        boolean isActive = rulesPolicy.accepts(rule);
        return isActiveFilter == null || isActive == isActiveFilter;
    }

    private boolean filterByType(Rule rule, ViolationType typeFilter) {
        return typeFilter == null || rule.getViolationType().equals(typeFilter);
    }

    private RuleDTO toDto(Rule rule) {
        return new RuleDTO(
                rule.getTitle(),
                rule.getViolationType(),
                rule.getRuleSet().url(rule).toString(),
                rule.getId(),
                rulesPolicy.accepts(rule)
        );
    }
}
=======
package de.zalando.zally.rule;

import de.zalando.zally.dto.RuleDTO;
import de.zalando.zally.dto.RulesListDTO;
import de.zalando.zally.dto.SeverityBinder;
import de.zalando.zally.rule.api.Severity;
import org.springframework.beans.factory.annotation.Autowired;
import org.springframework.web.bind.WebDataBinder;
import org.springframework.web.bind.annotation.CrossOrigin;
import org.springframework.web.bind.annotation.GetMapping;
import org.springframework.web.bind.annotation.InitBinder;
import org.springframework.web.bind.annotation.RequestParam;
import org.springframework.web.bind.annotation.ResponseBody;
import org.springframework.web.bind.annotation.RestController;

import java.util.List;

import static java.util.Comparator.comparing;
import static java.util.stream.Collectors.toList;

@CrossOrigin
@RestController
public class SupportedRulesController {

    private final RulesManager rules;
    private final RulesPolicy rulesPolicy;

    @Autowired
    public SupportedRulesController(RulesManager rules, RulesPolicy rulesPolicy) {
        this.rules = rules;
        this.rulesPolicy = rulesPolicy;
    }

    @InitBinder
    public void initBinder(final WebDataBinder binder) {
        binder.registerCustomEditor(Severity.class, new SeverityBinder());
    }

    @ResponseBody
    @GetMapping("/supported-rules")
    public RulesListDTO listSupportedRules(
        @RequestParam(value = "type", required = false) Severity typeFilter,
        @RequestParam(value = "is_active", required = false) Boolean isActiveFilter) {

        List<RuleDTO> filteredRules = rules
            .getRules()
            .stream()
            .filter(details -> filterByIsActive(details, isActiveFilter))
            .filter(details -> filterByType(details, typeFilter))
            .map(this::toDto)
            .sorted(comparing(RuleDTO::getType)
                .thenComparing(RuleDTO::getCode)
                .thenComparing(RuleDTO::getTitle))
            .collect(toList());

        return new RulesListDTO(filteredRules);
    }

    private boolean filterByIsActive(RuleDetails details, Boolean isActiveFilter) {
        boolean isActive = rulesPolicy.accepts(details.getRule());
        return isActiveFilter == null || isActive == isActiveFilter;
    }

    private boolean filterByType(RuleDetails details, Severity typeFilter) {
        return typeFilter == null || typeFilter.equals(details.getRule().severity());
    }

    private RuleDTO toDto(RuleDetails details) {
        return new RuleDTO(
                details.getRule().title(),
                details.getRule().severity(),
                details.getRuleSet().url(details.getRule()).toString(),
                details.getRule().id(),
                rulesPolicy.accepts(details.getRule())
        );
    }
}
>>>>>>> a0908eab
<|MERGE_RESOLUTION|>--- conflicted
+++ resolved
@@ -1,82 +1,3 @@
-<<<<<<< HEAD
-package de.zalando.zally.rule;
-
-import de.zalando.zally.dto.RuleDTO;
-import de.zalando.zally.dto.RulesListDTO;
-import de.zalando.zally.dto.ViolationType;
-import de.zalando.zally.dto.ViolationTypeBinder;
-import de.zalando.zally.rule.api.Rule;
-import org.springframework.beans.factory.annotation.Autowired;
-import org.springframework.web.bind.WebDataBinder;
-import org.springframework.web.bind.annotation.CrossOrigin;
-import org.springframework.web.bind.annotation.GetMapping;
-import org.springframework.web.bind.annotation.InitBinder;
-import org.springframework.web.bind.annotation.RequestParam;
-import org.springframework.web.bind.annotation.ResponseBody;
-import org.springframework.web.bind.annotation.RestController;
-
-import java.util.List;
-
-import static java.util.Comparator.comparing;
-import static java.util.stream.Collectors.toList;
-
-@CrossOrigin
-@RestController
-public class SupportedRulesController {
-
-    private final List<Rule> rules;
-    private final RulesPolicy rulesPolicy;
-
-    @Autowired
-    public SupportedRulesController(List<Rule> rules, RulesPolicy rulesPolicy) {
-        this.rules = rules;
-        this.rulesPolicy = rulesPolicy;
-    }
-
-    @InitBinder
-    public void initBinder(final WebDataBinder binder) {
-        binder.registerCustomEditor(ViolationType.class, new ViolationTypeBinder());
-    }
-
-    @ResponseBody
-    @GetMapping("/supported-rules")
-    public RulesListDTO listSupportedRules(
-        @RequestParam(value = "type", required = false) ViolationType typeFilter,
-        @RequestParam(value = "is_active", required = false) Boolean isActiveFilter) {
-
-        List<RuleDTO> filteredRules = rules
-            .stream()
-            .filter(r -> filterByIsActive(r, isActiveFilter))
-            .filter(r -> filterByType(r, typeFilter))
-            .map(this::toDto)
-            .sorted(comparing(RuleDTO::getType)
-                .thenComparing(RuleDTO::getCode)
-                .thenComparing(RuleDTO::getTitle))
-            .collect(toList());
-
-        return new RulesListDTO(filteredRules);
-    }
-
-    private boolean filterByIsActive(Rule rule, Boolean isActiveFilter) {
-        boolean isActive = rulesPolicy.accepts(rule);
-        return isActiveFilter == null || isActive == isActiveFilter;
-    }
-
-    private boolean filterByType(Rule rule, ViolationType typeFilter) {
-        return typeFilter == null || rule.getViolationType().equals(typeFilter);
-    }
-
-    private RuleDTO toDto(Rule rule) {
-        return new RuleDTO(
-                rule.getTitle(),
-                rule.getViolationType(),
-                rule.getRuleSet().url(rule).toString(),
-                rule.getId(),
-                rulesPolicy.accepts(rule)
-        );
-    }
-}
-=======
 package de.zalando.zally.rule;
 
 import de.zalando.zally.dto.RuleDTO;
@@ -153,5 +74,4 @@
                 rulesPolicy.accepts(details.getRule())
         );
     }
-}
->>>>>>> a0908eab
+}