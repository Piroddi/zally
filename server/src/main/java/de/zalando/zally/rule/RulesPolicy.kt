package de.zalando.zally.rule

import de.zalando.zally.rule.api.Rule
import org.springframework.beans.factory.annotation.Value
import org.springframework.stereotype.Component

@Component
class RulesPolicy(
        @Value("\${zally.ignoreRules:}") val ignoreRules: Array<String>,
        @Value("\${zally.ignoreRulePackages:}") val ignoreRulePackages: Array<String>
) {
    fun accepts(rule: Rule): Boolean {
<<<<<<< HEAD
        return !ignoreRules.contains(rule.code) && !ignoreRulePackages.contains(rule.javaClass.`package`.name)
=======
        return !ignoreRules.contains(rule.id)
>>>>>>> aa66a70d
    }

    fun withMoreIgnores(moreIgnores: List<String>) = RulesPolicy(ignoreRules + moreIgnores, ignoreRulePackages)
}<|MERGE_RESOLUTION|>--- conflicted
+++ resolved
@@ -1,21 +1,17 @@
-package de.zalando.zally.rule
-
-import de.zalando.zally.rule.api.Rule
-import org.springframework.beans.factory.annotation.Value
-import org.springframework.stereotype.Component
-
-@Component
-class RulesPolicy(
-        @Value("\${zally.ignoreRules:}") val ignoreRules: Array<String>,
-        @Value("\${zally.ignoreRulePackages:}") val ignoreRulePackages: Array<String>
-) {
-    fun accepts(rule: Rule): Boolean {
-<<<<<<< HEAD
-        return !ignoreRules.contains(rule.code) && !ignoreRulePackages.contains(rule.javaClass.`package`.name)
-=======
-        return !ignoreRules.contains(rule.id)
->>>>>>> aa66a70d
-    }
-
-    fun withMoreIgnores(moreIgnores: List<String>) = RulesPolicy(ignoreRules + moreIgnores, ignoreRulePackages)
-}+package de.zalando.zally.rule
+
+import de.zalando.zally.rule.api.Rule
+import org.springframework.beans.factory.annotation.Value
+import org.springframework.stereotype.Component
+
+@Component
+class RulesPolicy(
+        @Value("\${zally.ignoreRules:}") val ignoreRules: Array<String>,
+        @Value("\${zally.ignoreRulePackages:}") val ignoreRulePackages: Array<String>
+) {
+    fun accepts(rule: Rule): Boolean {
+        return !ignoreRules.contains(rule.id) && !ignoreRulePackages.contains(rule.javaClass.`package`.name)
+    }
+
+    fun withMoreIgnores(moreIgnores: List<String>) = RulesPolicy(ignoreRules + moreIgnores, ignoreRulePackages)
+}