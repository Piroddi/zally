<<<<<<< HEAD
package de.zalando.zally.rule.zalando

import com.typesafe.config.Config
import de.zalando.zally.dto.ViolationType
import de.zalando.zally.rule.AbstractRule
import de.zalando.zally.rule.Violation
import de.zalando.zally.rule.api.Check
import io.swagger.models.HttpMethod
import io.swagger.models.Operation
import io.swagger.models.Swagger
import org.springframework.beans.factory.annotation.Autowired
import org.springframework.stereotype.Component

@Component
class UseSpecificHttpStatusCodes(@Autowired ruleSet: ZalandoRuleSet, @Autowired rulesConfig: Config) : AbstractRule(ruleSet) {
    override val title = "Use Specific HTTP Status Codes"

    // as a quick fix this rule is only SHOULD (normally MUST), see https://github.com/zalando-incubator/zally/issues/374
    override val violationType = ViolationType.SHOULD
    override val id = "150"
    private val description = "Operatons should use specific HTTP status codes"

    private val allowedStatusCodes = rulesConfig
            .getConfig("$name.allowed_codes").entrySet()
            .map { (key, config) -> (key to config.unwrapped() as List<String>) }.toMap()

    @Check
    fun validate(swagger: Swagger): Violation? {
        val badPaths = swagger.paths.orEmpty().flatMap { path ->
            path.value.operationMap.orEmpty().flatMap { getNotAllowedStatusCodes(path.key, it) }
        }
        return if (badPaths.isNotEmpty()) Violation(this, title, description, violationType, badPaths) else null
    }

    private fun getNotAllowedStatusCodes(path: String, entry: Map.Entry<HttpMethod, Operation>): List<String> {
        val statusCodes = entry.value.responses.orEmpty().keys.toList()
        val allowedCodes = getAllowedStatusCodes(entry.key)
        val notAllowedCodes = statusCodes.filter { !allowedCodes.contains(it) }
        return notAllowedCodes.map { "$path ${entry.key.name} $it" }
    }

    private fun getAllowedStatusCodes(httpMethod: HttpMethod): List<String> {
        return allowedStatusCodes.getOrDefault(httpMethod.name.toLowerCase(), emptyList()) +
                allowedStatusCodes.getOrDefault("all", emptyList())
    }
}
=======
package de.zalando.zally.rule.zalando

import com.typesafe.config.Config
import de.zalando.zally.rule.AbstractRule
import de.zalando.zally.rule.api.Check
import de.zalando.zally.rule.api.Severity
import de.zalando.zally.rule.api.Violation
import de.zalando.zally.rule.api.Rule
import io.swagger.models.HttpMethod
import io.swagger.models.Operation
import io.swagger.models.Swagger
import org.springframework.beans.factory.annotation.Autowired

@Rule(
        ruleSet = ZalandoRuleSet::class,
        id = "150",
        severity = Severity.SHOULD,
        title = "Use Specific HTTP Status Codes"
)
class UseSpecificHttpStatusCodes(@Autowired rulesConfig: Config) : AbstractRule() {
    private val description = "Operations should use specific HTTP status codes"

    private val allowedStatusCodes = rulesConfig
            .getConfig("$name.allowed_codes").entrySet()
            .map { (key, config) -> (key to config.unwrapped() as List<String>) }.toMap()

    @Check(severity = Severity.SHOULD)
    fun validate(swagger: Swagger): Violation? {
        val badPaths = swagger.paths.orEmpty().flatMap { path ->
            path.value.operationMap.orEmpty().flatMap { getNotAllowedStatusCodes(path.key, it) }
        }
        return if (badPaths.isNotEmpty()) Violation(description, badPaths) else null
    }

    private fun getNotAllowedStatusCodes(path: String, entry: Map.Entry<HttpMethod, Operation>): List<String> {
        val statusCodes = entry.value.responses.orEmpty().keys.toList()
        val allowedCodes = getAllowedStatusCodes(entry.key)
        val notAllowedCodes = statusCodes.filter { !allowedCodes.contains(it) }
        return notAllowedCodes.map { "$path ${entry.key.name} $it" }
    }

    private fun getAllowedStatusCodes(httpMethod: HttpMethod): List<String> {
        return allowedStatusCodes.getOrDefault(httpMethod.name.toLowerCase(), emptyList()) +
                allowedStatusCodes.getOrDefault("all", emptyList())
    }
}
>>>>>>> a0908eab
<|MERGE_RESOLUTION|>--- conflicted
+++ resolved
@@ -1,51 +1,3 @@
-<<<<<<< HEAD
-package de.zalando.zally.rule.zalando
-
-import com.typesafe.config.Config
-import de.zalando.zally.dto.ViolationType
-import de.zalando.zally.rule.AbstractRule
-import de.zalando.zally.rule.Violation
-import de.zalando.zally.rule.api.Check
-import io.swagger.models.HttpMethod
-import io.swagger.models.Operation
-import io.swagger.models.Swagger
-import org.springframework.beans.factory.annotation.Autowired
-import org.springframework.stereotype.Component
-
-@Component
-class UseSpecificHttpStatusCodes(@Autowired ruleSet: ZalandoRuleSet, @Autowired rulesConfig: Config) : AbstractRule(ruleSet) {
-    override val title = "Use Specific HTTP Status Codes"
-
-    // as a quick fix this rule is only SHOULD (normally MUST), see https://github.com/zalando-incubator/zally/issues/374
-    override val violationType = ViolationType.SHOULD
-    override val id = "150"
-    private val description = "Operatons should use specific HTTP status codes"
-
-    private val allowedStatusCodes = rulesConfig
-            .getConfig("$name.allowed_codes").entrySet()
-            .map { (key, config) -> (key to config.unwrapped() as List<String>) }.toMap()
-
-    @Check
-    fun validate(swagger: Swagger): Violation? {
-        val badPaths = swagger.paths.orEmpty().flatMap { path ->
-            path.value.operationMap.orEmpty().flatMap { getNotAllowedStatusCodes(path.key, it) }
-        }
-        return if (badPaths.isNotEmpty()) Violation(this, title, description, violationType, badPaths) else null
-    }
-
-    private fun getNotAllowedStatusCodes(path: String, entry: Map.Entry<HttpMethod, Operation>): List<String> {
-        val statusCodes = entry.value.responses.orEmpty().keys.toList()
-        val allowedCodes = getAllowedStatusCodes(entry.key)
-        val notAllowedCodes = statusCodes.filter { !allowedCodes.contains(it) }
-        return notAllowedCodes.map { "$path ${entry.key.name} $it" }
-    }
-
-    private fun getAllowedStatusCodes(httpMethod: HttpMethod): List<String> {
-        return allowedStatusCodes.getOrDefault(httpMethod.name.toLowerCase(), emptyList()) +
-                allowedStatusCodes.getOrDefault("all", emptyList())
-    }
-}
-=======
 package de.zalando.zally.rule.zalando
 
 import com.typesafe.config.Config
@@ -91,5 +43,4 @@
         return allowedStatusCodes.getOrDefault(httpMethod.name.toLowerCase(), emptyList()) +
                 allowedStatusCodes.getOrDefault("all", emptyList())
     }
-}
->>>>>>> a0908eab
+}