--- conflicted
+++ resolved
@@ -1,40 +1,3 @@
-<<<<<<< HEAD
-package de.zalando.zally.rule.zalando
-
-import de.zalando.zally.dto.ViolationType
-import de.zalando.zally.rule.AbstractRule
-import de.zalando.zally.rule.Violation
-import de.zalando.zally.rule.api.Check
-import de.zalando.zally.util.PatternUtil.isApplicationJsonOrProblemJson
-import de.zalando.zally.util.PatternUtil.isCustomMediaTypeWithVersioning
-import io.swagger.models.Swagger
-import org.springframework.beans.factory.annotation.Autowired
-import org.springframework.stereotype.Component
-
-@Component
-class MediaTypesRule(@Autowired ruleSet: ZalandoRuleSet) : AbstractRule(ruleSet) {
-
-    override val title = "Prefer standard media type names"
-    override val violationType = ViolationType.SHOULD
-    override val id = "172"
-    private val DESCRIPTION = "Custom media types should only be used for versioning"
-
-    @Check
-    fun validate(swagger: Swagger): Violation? {
-        val paths = swagger.paths.orEmpty().entries.flatMap { (pathName, path) ->
-            path.operationMap.orEmpty().entries.flatMap { (verb, operation) ->
-                val mediaTypes = ArrayList<String>() + operation.produces.orEmpty() + operation.consumes.orEmpty()
-                val violatingMediaTypes = mediaTypes.filter(this::isViolatingMediaType)
-                if (violatingMediaTypes.isNotEmpty()) listOf("$pathName $verb") else emptyList()
-            }
-        }
-        return if (paths.isNotEmpty()) Violation(this, title, DESCRIPTION, violationType, paths) else null
-    }
-
-    private fun isViolatingMediaType(mediaType: String) =
-        !isApplicationJsonOrProblemJson(mediaType) && !isCustomMediaTypeWithVersioning(mediaType)
-}
-=======
 package de.zalando.zally.rule.zalando
 
 import de.zalando.zally.rule.AbstractRule
@@ -70,5 +33,4 @@
 
     private fun isViolatingMediaType(mediaType: String) =
         !isApplicationJsonOrProblemJson(mediaType) && !isCustomMediaTypeWithVersioning(mediaType)
-}
->>>>>>> a0908eab
+}