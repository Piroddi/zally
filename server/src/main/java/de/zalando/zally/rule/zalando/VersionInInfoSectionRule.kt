--- conflicted
+++ resolved
@@ -1,35 +1,3 @@
-<<<<<<< HEAD
-package de.zalando.zally.rule.zalando
-
-import de.zalando.zally.dto.ViolationType
-import de.zalando.zally.rule.AbstractRule
-import de.zalando.zally.rule.Violation
-import de.zalando.zally.rule.api.Check
-import de.zalando.zally.util.PatternUtil.isVersion
-import io.swagger.models.Swagger
-import org.springframework.beans.factory.annotation.Autowired
-import org.springframework.stereotype.Component
-
-@Component
-class VersionInInfoSectionRule(@Autowired ruleSet: ZalandoRuleSet) : AbstractRule(ruleSet) {
-    override val title = "Provide version information"
-    override val violationType = ViolationType.SHOULD
-    override val id = "116"
-    private val DESCRIPTION = "Only the documentation, not the API itself, needs version information. It should be in the " +
-        "format MAJOR.MINOR.DRAFT."
-
-    @Check
-    fun validate(swagger: Swagger): Violation? {
-        val version = swagger.info?.version
-        val desc = when {
-            version == null -> "Version is missing"
-            !isVersion(version) -> "Specified version has incorrect format: $version"
-            else -> null
-        }
-        return desc?.let { Violation(this, title, "$DESCRIPTION $it", violationType, emptyList()) }
-    }
-}
-=======
 package de.zalando.zally.rule.zalando
 
 import de.zalando.zally.rule.AbstractRule
@@ -60,5 +28,4 @@
         }
         return desc?.let { Violation("$description $it", emptyList()) }
     }
-}
->>>>>>> a0908eab
+}