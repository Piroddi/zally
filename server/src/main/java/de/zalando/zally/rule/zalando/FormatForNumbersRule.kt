--- conflicted
+++ resolved
@@ -1,56 +1,3 @@
-<<<<<<< HEAD
-package de.zalando.zally.rule.zalando
-
-import com.typesafe.config.Config
-import de.zalando.zally.dto.ViolationType
-import de.zalando.zally.rule.AbstractRule
-import de.zalando.zally.rule.Violation
-import de.zalando.zally.rule.api.Check
-import de.zalando.zally.util.getAllJsonObjects
-import io.swagger.models.Swagger
-import io.swagger.models.parameters.AbstractSerializableParameter
-import io.swagger.models.parameters.Parameter
-import org.springframework.beans.factory.annotation.Autowired
-import org.springframework.stereotype.Component
-
-@Component
-class FormatForNumbersRule(@Autowired ruleSet: ZalandoRuleSet, @Autowired rulesConfig: Config) : AbstractRule(ruleSet) {
-    override val title = "Define Format for Type Number and Integer"
-    override val violationType = ViolationType.MUST
-    override val id = "171"
-    private val description = """Numeric properties must have valid format specified: """
-
-    private val type2format = rulesConfig.getConfig("$name.formats").entrySet()
-            .map { (key, config) -> key to config.unwrapped() as List<String> }.toMap()
-
-    @Check
-    fun validate(swagger: Swagger): Violation? {
-        val fromObjects = swagger.getAllJsonObjects().flatMap { (def, path) ->
-            val badProps = def.entries.filterNot { (_, prop) -> isValid(prop.type, prop.format) }.map { it.key }
-            if (badProps.isNotEmpty()) listOf(badProps to path) else emptyList()
-        }
-        val fromParams = swagger.parameters.orEmpty().entries.flatMap { (name, param) ->
-            if (!param.hasValidFormat()) listOf(listOf(name) to "#/parameters/$name") else emptyList()
-        }
-        val fromPathParams = swagger.paths.orEmpty().entries.flatMap { (name, path) ->
-            path.operations.orEmpty().flatMap { operation ->
-                val badParams = operation.parameters.orEmpty().filterNot { it.hasValidFormat() }.map { it.name }
-                if (badParams.isNotEmpty()) listOf(badParams to name) else emptyList()
-            }
-        }
-        val result = fromObjects + fromParams + fromPathParams
-        return if (result.isNotEmpty()) {
-            val (props, paths) = result.unzip()
-            val properties = props.flatten().toSet().joinToString(", ")
-            Violation(this, title, description + properties, violationType, paths)
-        } else null
-    }
-
-    private fun Parameter.hasValidFormat(): Boolean =
-            this !is AbstractSerializableParameter<*> || isValid(getType(), getFormat())
-
-    private fun isValid(type: String?, format: String?): Boolean = type2format[type]?.let { format in it } ?: true
-=======
 package de.zalando.zally.rule.zalando
 
 import com.typesafe.config.Config
@@ -104,5 +51,4 @@
             this !is AbstractSerializableParameter<*> || isValid(getType(), getFormat())
 
     private fun isValid(type: String?, format: String?): Boolean = type2format[type]?.let { format in it } ?: true
->>>>>>> a0908eab
 }