--- conflicted
+++ resolved
@@ -1,77 +1,3 @@
-<<<<<<< HEAD
-package de.zalando.zally.rule.zalando
-
-import com.fasterxml.jackson.databind.JsonNode
-import com.fasterxml.jackson.databind.ObjectMapper
-import com.google.common.io.Resources
-import com.typesafe.config.Config
-import de.zalando.zally.dto.ViolationType
-import de.zalando.zally.rule.AbstractRule
-import de.zalando.zally.rule.JsonSchemaValidator
-import de.zalando.zally.rule.ObjectTreeReader
-import de.zalando.zally.rule.Violation
-import de.zalando.zally.rule.api.Check
-import org.slf4j.LoggerFactory
-import org.springframework.beans.factory.annotation.Autowired
-import org.springframework.stereotype.Component
-import java.io.IOException
-import java.net.URL
-
-@Component
-open class InvalidApiSchemaRule(@Autowired ruleSet: ZalandoRuleSet, @Autowired rulesConfig: Config) : AbstractRule(ruleSet) {
-
-    private val log = LoggerFactory.getLogger(InvalidApiSchemaRule::class.java)
-
-    override val title = "OpenAPI 2.0 schema"
-    override val violationType = ViolationType.MUST
-    override val id = "101"
-    open val description = "Given file is not OpenAPI 2.0 compliant."
-
-    val jsonSchemaValidator: JsonSchemaValidator
-
-    init {
-        jsonSchemaValidator = getSchemaValidator(rulesConfig.getConfig(name))
-    }
-
-    private fun getSchemaValidator(ruleConfig: Config): JsonSchemaValidator {
-        val schemaUrlProperty = "swagger_schema_url"
-        if (!ruleConfig.hasPath(schemaUrlProperty)) {
-            return getSchemaValidatorFromResource()
-        }
-
-        val swaggerSchemaUrl = URL(ruleConfig.getString(schemaUrlProperty))
-        try {
-            val schema = ObjectMapper().readTree(swaggerSchemaUrl)
-            return JsonSchemaValidator(schema)
-        } catch (ex: IOException) {
-            log.warn("Unable to load swagger schema using URL: '$swaggerSchemaUrl' ${ex.message}. Using schema from resources.")
-            return getSchemaValidatorFromResource()
-        }
-    }
-
-    private fun getSchemaValidatorFromResource(): JsonSchemaValidator {
-        // The downloadSwaggerSchema gradle task can be used to download latest versions of schemas
-        val referencedOnlineSchema = "http://json-schema.org/draft-04/schema"
-        val localResource = Resources.getResource("schemas/json-schema.json").toString()
-
-        val schemaUrl = Resources.getResource("schemas/swagger-schema.json")
-        val schema = ObjectTreeReader().readJson(schemaUrl)
-        return JsonSchemaValidator(schema, schemaRedirects = mapOf(referencedOnlineSchema to localResource))
-    }
-
-    @Check
-    fun validate(swagger: JsonNode): List<Violation> {
-        return jsonSchemaValidator.validate(swagger).let { validationResult ->
-            validationResult.messages.map { message ->
-                Violation(this, this.title, message.message, this.violationType, listOf(message.path))
-            }
-        }
-    }
-
-    fun getGeneralViolation(): Violation =
-            Violation(this, title, description, violationType, emptyList())
-}
-=======
 package de.zalando.zally.rule.zalando
 
 import com.fasterxml.jackson.databind.JsonNode
@@ -146,5 +72,4 @@
 
     fun getGeneralViolation(): Result =
             Result(ZalandoRuleSet(), this.javaClass.getAnnotation(Rule::class.java), description, Severity.MUST, emptyList())
-}
->>>>>>> a0908eab
+}