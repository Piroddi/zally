--- conflicted
+++ resolved
@@ -36,13 +36,8 @@
     @Check(severity = Severity.MUST)
     fun validate(context: Context): List<Violation> {
         return context.api.paths.orEmpty().flatMap { (_, pathItem) ->
-<<<<<<< HEAD
-            pathItem.readOperations().flatMap { op ->
+            pathItem?.readOperations().orEmpty().flatMap { op ->
                 op.responses.orEmpty()
-=======
-            pathItem?.readOperations().orEmpty().flatMap {
-                it.responses.orEmpty()
->>>>>>> 82e1b658
                     .filter { (code, _) ->
                         code.toIntOrNull() in 400..599 || code == "default"
                     }
