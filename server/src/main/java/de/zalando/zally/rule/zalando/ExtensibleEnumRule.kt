<<<<<<< HEAD
package de.zalando.zally.rule.zalando

import de.zalando.zally.dto.ViolationType.SHOULD
import de.zalando.zally.rule.AbstractRule
import de.zalando.zally.rule.Violation
import de.zalando.zally.rule.api.Check
import io.swagger.models.Operation
import io.swagger.models.Swagger
import io.swagger.models.parameters.Parameter
import io.swagger.models.parameters.SerializableParameter
import io.swagger.models.properties.BinaryProperty
import io.swagger.models.properties.BooleanProperty
import io.swagger.models.properties.DateProperty
import io.swagger.models.properties.DateTimeProperty
import io.swagger.models.properties.DoubleProperty
import io.swagger.models.properties.EmailProperty
import io.swagger.models.properties.FloatProperty
import io.swagger.models.properties.IntegerProperty
import io.swagger.models.properties.LongProperty
import io.swagger.models.properties.PasswordProperty
import io.swagger.models.properties.Property
import io.swagger.models.properties.StringProperty
import org.springframework.beans.factory.annotation.Autowired
import org.springframework.stereotype.Component

@Component
class ExtensibleEnumRule(@Autowired ruleSet: ZalandoRuleSet) : AbstractRule(ruleSet) {
    override val title = "Prefer Compatible Extensions"
    override val violationType = SHOULD
    override val id = "107"

    @Check
    fun validate(swagger: Swagger): Violation? {
        val properties = enumProperties(swagger)
        val parameters = enumParameters(swagger)

        val enumNames = (properties.keys + parameters.keys).distinct()
        val enumPaths = (properties.values + parameters.values).distinct()
        return if (enumNames.isNotEmpty()) Violation(this, title,
                "Properties/Parameters $enumNames are not extensible enums", violationType, enumPaths)
        else null
    }

    private fun enumProperties(swagger: Swagger): Map<String, String> =
        swagger.definitions.orEmpty().flatMap { (defName, model) ->
            val enumProps = model.properties.orEmpty().filter { (_, prop) -> prop.isEnum() }
            enumProps.map { (propName, _) -> propName to "#/definitions/$defName/properties/$propName" }
        }.toMap()

    private fun enumParameters(swagger: Swagger): Map<String, String> {
        val pathsOperationsAndEnums = swagger.paths.orEmpty().map { (pathName, path) ->
            pathName to path.operationMap.orEmpty().map { (opName, op) -> opName to op.getEnumParameters() }.toMap()
        }.toMap()

        return pathsOperationsAndEnums
            .filter { (_, opAndEnums) -> opAndEnums.isNotEmpty() }
            .flatMap { (pathName, opAndEnums) -> opAndEnums.map { (op, enums) -> "#/paths$pathName/$op" to enums } }
            .flatMap { (operationPath, enums) -> enums.map { it to "$operationPath/parameters/$it" } }.toMap()
    }

    private fun Property.isEnum(): Boolean = when (this) {
        is StringProperty -> this.enum.hasValues()
        is BinaryProperty -> this.enum.hasValues()
        is DateProperty -> this.enum.hasValues()
        is DateTimeProperty -> this.enum.hasValues()
        is BooleanProperty -> this.enum.hasValues()
        is DoubleProperty -> this.enum.hasValues()
        is EmailProperty -> this.enum.hasValues()
        is FloatProperty -> this.enum.hasValues()
        is IntegerProperty -> this.enum.hasValues()
        is LongProperty -> this.enum.hasValues()
        is PasswordProperty -> this.enum.hasValues()
        else -> false
    }

    private fun <T> List<T>?.hasValues(): Boolean {
        return this.orEmpty().isNotEmpty()
    }

    private fun Operation?.getEnumParameters() = this?.parameters.orEmpty().filter { it.isEnum() }.map { it.name }

    private fun Parameter?.isEnum() = (this as? SerializableParameter)?.enum?.orEmpty()?.isNotEmpty() ?: false
}
=======
package de.zalando.zally.rule.zalando

import de.zalando.zally.rule.AbstractRule
import de.zalando.zally.rule.api.Check
import de.zalando.zally.rule.api.Severity
import de.zalando.zally.rule.api.Violation
import de.zalando.zally.rule.api.Rule
import io.swagger.models.Operation
import io.swagger.models.Swagger
import io.swagger.models.parameters.Parameter
import io.swagger.models.parameters.SerializableParameter
import io.swagger.models.properties.BinaryProperty
import io.swagger.models.properties.BooleanProperty
import io.swagger.models.properties.DateProperty
import io.swagger.models.properties.DateTimeProperty
import io.swagger.models.properties.DoubleProperty
import io.swagger.models.properties.EmailProperty
import io.swagger.models.properties.FloatProperty
import io.swagger.models.properties.IntegerProperty
import io.swagger.models.properties.LongProperty
import io.swagger.models.properties.PasswordProperty
import io.swagger.models.properties.Property
import io.swagger.models.properties.StringProperty

@Rule(
        ruleSet = ZalandoRuleSet::class,
        id = "107",
        severity = Severity.SHOULD,
        title = "Prefer Compatible Extensions"
)
class ExtensibleEnumRule : AbstractRule() {

    @Check(severity = Severity.SHOULD)
    fun validate(swagger: Swagger): Violation? {
        val properties = enumProperties(swagger)
        val parameters = enumParameters(swagger)

        val enumNames = (properties.keys + parameters.keys).distinct()
        val enumPaths = (properties.values + parameters.values).distinct()
        return if (enumNames.isNotEmpty()) Violation(
                "Properties/Parameters $enumNames are not extensible enums", enumPaths)
        else null
    }

    private fun enumProperties(swagger: Swagger): Map<String, String> =
        swagger.definitions.orEmpty().flatMap { (defName, model) ->
            val enumProps = model.properties.orEmpty().filter { (_, prop) -> prop.isEnum() }
            enumProps.map { (propName, _) -> propName to "#/definitions/$defName/properties/$propName" }
        }.toMap()

    private fun enumParameters(swagger: Swagger): Map<String, String> {
        val pathsOperationsAndEnums = swagger.paths.orEmpty().map { (pathName, path) ->
            pathName to path.operationMap.orEmpty().map { (opName, op) -> opName to op.getEnumParameters() }.toMap()
        }.toMap()

        return pathsOperationsAndEnums
            .filter { (_, opAndEnums) -> opAndEnums.isNotEmpty() }
            .flatMap { (pathName, opAndEnums) -> opAndEnums.map { (op, enums) -> "#/paths$pathName/$op" to enums } }
            .flatMap { (operationPath, enums) -> enums.map { it to "$operationPath/parameters/$it" } }.toMap()
    }

    private fun Property.isEnum(): Boolean = when (this) {
        is StringProperty -> this.enum.hasValues()
        is BinaryProperty -> this.enum.hasValues()
        is DateProperty -> this.enum.hasValues()
        is DateTimeProperty -> this.enum.hasValues()
        is BooleanProperty -> this.enum.hasValues()
        is DoubleProperty -> this.enum.hasValues()
        is EmailProperty -> this.enum.hasValues()
        is FloatProperty -> this.enum.hasValues()
        is IntegerProperty -> this.enum.hasValues()
        is LongProperty -> this.enum.hasValues()
        is PasswordProperty -> this.enum.hasValues()
        else -> false
    }

    private fun <T> List<T>?.hasValues(): Boolean {
        return this.orEmpty().isNotEmpty()
    }

    private fun Operation?.getEnumParameters() = this?.parameters.orEmpty().filter { it.isEnum() }.map { it.name }

    private fun Parameter?.isEnum() = (this as? SerializableParameter)?.enum?.orEmpty()?.isNotEmpty() ?: false
}
>>>>>>> a0908eab
<|MERGE_RESOLUTION|>--- conflicted
+++ resolved
@@ -1,88 +1,3 @@
-<<<<<<< HEAD
-package de.zalando.zally.rule.zalando
-
-import de.zalando.zally.dto.ViolationType.SHOULD
-import de.zalando.zally.rule.AbstractRule
-import de.zalando.zally.rule.Violation
-import de.zalando.zally.rule.api.Check
-import io.swagger.models.Operation
-import io.swagger.models.Swagger
-import io.swagger.models.parameters.Parameter
-import io.swagger.models.parameters.SerializableParameter
-import io.swagger.models.properties.BinaryProperty
-import io.swagger.models.properties.BooleanProperty
-import io.swagger.models.properties.DateProperty
-import io.swagger.models.properties.DateTimeProperty
-import io.swagger.models.properties.DoubleProperty
-import io.swagger.models.properties.EmailProperty
-import io.swagger.models.properties.FloatProperty
-import io.swagger.models.properties.IntegerProperty
-import io.swagger.models.properties.LongProperty
-import io.swagger.models.properties.PasswordProperty
-import io.swagger.models.properties.Property
-import io.swagger.models.properties.StringProperty
-import org.springframework.beans.factory.annotation.Autowired
-import org.springframework.stereotype.Component
-
-@Component
-class ExtensibleEnumRule(@Autowired ruleSet: ZalandoRuleSet) : AbstractRule(ruleSet) {
-    override val title = "Prefer Compatible Extensions"
-    override val violationType = SHOULD
-    override val id = "107"
-
-    @Check
-    fun validate(swagger: Swagger): Violation? {
-        val properties = enumProperties(swagger)
-        val parameters = enumParameters(swagger)
-
-        val enumNames = (properties.keys + parameters.keys).distinct()
-        val enumPaths = (properties.values + parameters.values).distinct()
-        return if (enumNames.isNotEmpty()) Violation(this, title,
-                "Properties/Parameters $enumNames are not extensible enums", violationType, enumPaths)
-        else null
-    }
-
-    private fun enumProperties(swagger: Swagger): Map<String, String> =
-        swagger.definitions.orEmpty().flatMap { (defName, model) ->
-            val enumProps = model.properties.orEmpty().filter { (_, prop) -> prop.isEnum() }
-            enumProps.map { (propName, _) -> propName to "#/definitions/$defName/properties/$propName" }
-        }.toMap()
-
-    private fun enumParameters(swagger: Swagger): Map<String, String> {
-        val pathsOperationsAndEnums = swagger.paths.orEmpty().map { (pathName, path) ->
-            pathName to path.operationMap.orEmpty().map { (opName, op) -> opName to op.getEnumParameters() }.toMap()
-        }.toMap()
-
-        return pathsOperationsAndEnums
-            .filter { (_, opAndEnums) -> opAndEnums.isNotEmpty() }
-            .flatMap { (pathName, opAndEnums) -> opAndEnums.map { (op, enums) -> "#/paths$pathName/$op" to enums } }
-            .flatMap { (operationPath, enums) -> enums.map { it to "$operationPath/parameters/$it" } }.toMap()
-    }
-
-    private fun Property.isEnum(): Boolean = when (this) {
-        is StringProperty -> this.enum.hasValues()
-        is BinaryProperty -> this.enum.hasValues()
-        is DateProperty -> this.enum.hasValues()
-        is DateTimeProperty -> this.enum.hasValues()
-        is BooleanProperty -> this.enum.hasValues()
-        is DoubleProperty -> this.enum.hasValues()
-        is EmailProperty -> this.enum.hasValues()
-        is FloatProperty -> this.enum.hasValues()
-        is IntegerProperty -> this.enum.hasValues()
-        is LongProperty -> this.enum.hasValues()
-        is PasswordProperty -> this.enum.hasValues()
-        else -> false
-    }
-
-    private fun <T> List<T>?.hasValues(): Boolean {
-        return this.orEmpty().isNotEmpty()
-    }
-
-    private fun Operation?.getEnumParameters() = this?.parameters.orEmpty().filter { it.isEnum() }.map { it.name }
-
-    private fun Parameter?.isEnum() = (this as? SerializableParameter)?.enum?.orEmpty()?.isNotEmpty() ?: false
-}
-=======
 package de.zalando.zally.rule.zalando
 
 import de.zalando.zally.rule.AbstractRule
@@ -166,5 +81,4 @@
     private fun Operation?.getEnumParameters() = this?.parameters.orEmpty().filter { it.isEnum() }.map { it.name }
 
     private fun Parameter?.isEnum() = (this as? SerializableParameter)?.enum?.orEmpty()?.isNotEmpty() ?: false
-}
->>>>>>> a0908eab
+}