<<<<<<< HEAD
package de.zalando.zally.rule.zalando

import de.zalando.zally.dto.ViolationType
import de.zalando.zally.rule.AbstractRule
import de.zalando.zally.rule.Violation
import de.zalando.zally.rule.api.Check
import de.zalando.zally.util.WordUtil.isPlural
import de.zalando.zally.util.getAllJsonObjects
import io.swagger.models.Swagger
import org.springframework.beans.factory.annotation.Autowired
import org.springframework.stereotype.Component

@Component
class PluralizeNamesForArraysRule(@Autowired ruleSet: ZalandoRuleSet) : AbstractRule(ruleSet) {
    override val title = "Array names should be pluralized"
    override val violationType = ViolationType.SHOULD
    override val id = "120"

    @Check
    fun validate(swagger: Swagger): Violation? {
        val res = swagger.getAllJsonObjects().map { (def, path) ->
            val badProps = def.entries.filter { "array" == it.value.type && !isPlural(it.key) }
            if (badProps.isNotEmpty()) {
                val propsDesc = badProps.map { "'${it.key}'" }.joinToString(",")
                "$path: $propsDesc" to path
            } else null
        }.filterNotNull()

        return if (res.isNotEmpty()) {
            val (desc, paths) = res.unzip()
            Violation(this, title, desc.joinToString("\n"), violationType, paths)
        } else null
    }
}
=======
package de.zalando.zally.rule.zalando

import de.zalando.zally.rule.AbstractRule
import de.zalando.zally.rule.api.Check
import de.zalando.zally.rule.api.Severity
import de.zalando.zally.rule.api.Violation
import de.zalando.zally.rule.api.Rule
import de.zalando.zally.util.WordUtil.isPlural
import de.zalando.zally.util.getAllJsonObjects
import io.swagger.models.Swagger

@Rule(
        ruleSet = ZalandoRuleSet::class,
        id = "120",
        severity = Severity.SHOULD,
        title = "Array names should be pluralized"
)
class PluralizeNamesForArraysRule : AbstractRule() {

    @Check(severity = Severity.SHOULD)
    fun validate(swagger: Swagger): Violation? {
        val res = swagger.getAllJsonObjects().map { (def, path) ->
            val badProps = def.entries.filter { "array" == it.value.type && !isPlural(it.key) }
            if (badProps.isNotEmpty()) {
                val propsDesc = badProps.map { "'${it.key}'" }.joinToString(",")
                "$path: $propsDesc" to path
            } else null
        }.filterNotNull()

        return if (res.isNotEmpty()) {
            val (desc, paths) = res.unzip()
            Violation(desc.joinToString("\n"), paths)
        } else null
    }
}
>>>>>>> a0908eab
<|MERGE_RESOLUTION|>--- conflicted
+++ resolved
@@ -1,39 +1,3 @@
-<<<<<<< HEAD
-package de.zalando.zally.rule.zalando
-
-import de.zalando.zally.dto.ViolationType
-import de.zalando.zally.rule.AbstractRule
-import de.zalando.zally.rule.Violation
-import de.zalando.zally.rule.api.Check
-import de.zalando.zally.util.WordUtil.isPlural
-import de.zalando.zally.util.getAllJsonObjects
-import io.swagger.models.Swagger
-import org.springframework.beans.factory.annotation.Autowired
-import org.springframework.stereotype.Component
-
-@Component
-class PluralizeNamesForArraysRule(@Autowired ruleSet: ZalandoRuleSet) : AbstractRule(ruleSet) {
-    override val title = "Array names should be pluralized"
-    override val violationType = ViolationType.SHOULD
-    override val id = "120"
-
-    @Check
-    fun validate(swagger: Swagger): Violation? {
-        val res = swagger.getAllJsonObjects().map { (def, path) ->
-            val badProps = def.entries.filter { "array" == it.value.type && !isPlural(it.key) }
-            if (badProps.isNotEmpty()) {
-                val propsDesc = badProps.map { "'${it.key}'" }.joinToString(",")
-                "$path: $propsDesc" to path
-            } else null
-        }.filterNotNull()
-
-        return if (res.isNotEmpty()) {
-            val (desc, paths) = res.unzip()
-            Violation(this, title, desc.joinToString("\n"), violationType, paths)
-        } else null
-    }
-}
-=======
 package de.zalando.zally.rule.zalando
 
 import de.zalando.zally.rule.AbstractRule
@@ -68,5 +32,4 @@
             Violation(desc.joinToString("\n"), paths)
         } else null
     }
-}
->>>>>>> a0908eab
+}