--- conflicted
+++ resolved
@@ -1,60 +1,3 @@
-<<<<<<< HEAD
-package de.zalando.zally.rule.zalando
-
-import de.zalando.zally.dto.ViolationType
-import de.zalando.zally.rule.AbstractRule
-import de.zalando.zally.rule.Violation
-import de.zalando.zally.rule.api.Check
-import io.swagger.models.ComposedModel
-import io.swagger.models.ModelImpl
-import io.swagger.models.Swagger
-import io.swagger.models.properties.Property
-import io.swagger.models.properties.RefProperty
-import org.springframework.beans.factory.annotation.Autowired
-import org.springframework.stereotype.Component
-
-@Component
-class SuccessResponseAsJsonObjectRule(@Autowired ruleSet: ZalandoRuleSet) : AbstractRule(ruleSet) {
-
-    override val title = "Response As JSON Object"
-    override val violationType = ViolationType.MUST
-    override val id = "110"
-    private val DESCRIPTION = "Always Return JSON Objects As Top-Level Data Structures To Support Extensibility"
-
-    @Check
-    fun validate(swagger: Swagger): Violation? {
-        val paths = ArrayList<String>()
-        for ((key, value) in swagger.paths.orEmpty()) {
-            for ((method, operation) in value.operationMap) {
-                for ((code, response) in operation.responses) {
-                    val httpCodeInt = code.toIntOrZero()
-                    if (httpCodeInt in 200..299) {
-                        val schema = response.schema
-                        if (schema != null && "object" != schema.type && !schema.isRefToObject(swagger)) {
-                            paths.add("$key $method $code")
-                        }
-                    }
-                }
-            }
-        }
-
-        return if (paths.isNotEmpty()) Violation(this, title, DESCRIPTION, violationType, paths) else null
-    }
-
-    private fun Property?.isRefToObject(swagger: Swagger) =
-        if (this is RefProperty && swagger.definitions != null) {
-            val model = swagger.definitions[simpleRef]
-            (model is ModelImpl && model.type == "object") || model is ComposedModel
-        } else false
-
-    private fun String.toIntOrZero() =
-        try {
-            this.toInt()
-        } catch (e: NumberFormatException) {
-            0
-        }
-}
-=======
 package de.zalando.zally.rule.zalando
 
 import de.zalando.zally.rule.AbstractRule
@@ -109,5 +52,4 @@
         } catch (e: NumberFormatException) {
             0
         }
-}
->>>>>>> a0908eab
+}