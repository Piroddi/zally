<<<<<<< HEAD
package de.zalando.zally.rule.zally

import de.zalando.zally.rule.api.Rule
import de.zalando.zally.rule.api.RuleSet
import org.springframework.stereotype.Component
import java.net.URI

@Component
class ZallyRuleSet : RuleSet {
    override val id = javaClass.simpleName
    override val title = "Additional Zally Swagger Rules"
    override val url = URI.create("https://github.com/zalando-incubator/zally/blob/master/server/rules.md")
    override fun url(rule: Rule): URI {
        val ref = "${rule.id}: ${rule.title}"
                .toLowerCase()
                .replace(Regex("[^a-z0-9]+"), "-")
        return url.resolve("#$ref")
    }
=======
package de.zalando.zally.rule.zally

import de.zalando.zally.rule.AbstractRuleSet
import de.zalando.zally.rule.api.Rule
import org.springframework.stereotype.Component
import java.net.URI

@Component
class ZallyRuleSet : AbstractRuleSet() {
    override val id: String = javaClass.simpleName
    override val title: String = "Additional Zally Swagger Rules"
    override val url: URI = URI.create("https://github.com/zalando/zally/blob/master/server/rules.md")
    override fun url(rule: Rule): URI {
        val heading = "${rule.id}: ${rule.title}"
        val ref = heading
                .toLowerCase()
                .replace(Regex("[^a-z0-9]+"), "-")
        return url.resolve("#$ref")
    }
>>>>>>> a0908eab
}<|MERGE_RESOLUTION|>--- conflicted
+++ resolved
@@ -1,23 +1,3 @@
-<<<<<<< HEAD
-package de.zalando.zally.rule.zally
-
-import de.zalando.zally.rule.api.Rule
-import de.zalando.zally.rule.api.RuleSet
-import org.springframework.stereotype.Component
-import java.net.URI
-
-@Component
-class ZallyRuleSet : RuleSet {
-    override val id = javaClass.simpleName
-    override val title = "Additional Zally Swagger Rules"
-    override val url = URI.create("https://github.com/zalando-incubator/zally/blob/master/server/rules.md")
-    override fun url(rule: Rule): URI {
-        val ref = "${rule.id}: ${rule.title}"
-                .toLowerCase()
-                .replace(Regex("[^a-z0-9]+"), "-")
-        return url.resolve("#$ref")
-    }
-=======
 package de.zalando.zally.rule.zally
 
 import de.zalando.zally.rule.AbstractRuleSet
@@ -37,5 +17,4 @@
                 .replace(Regex("[^a-z0-9]+"), "-")
         return url.resolve("#$ref")
     }
->>>>>>> a0908eab
 }