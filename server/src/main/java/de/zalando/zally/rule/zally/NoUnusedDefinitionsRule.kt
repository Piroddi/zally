<<<<<<< HEAD
package de.zalando.zally.rule.zally

import de.zalando.zally.dto.ViolationType
import de.zalando.zally.rule.AbstractRule
import de.zalando.zally.rule.Violation
import de.zalando.zally.rule.api.Check
import io.swagger.models.ArrayModel
import io.swagger.models.ComposedModel
import io.swagger.models.Model
import io.swagger.models.ModelImpl
import io.swagger.models.RefModel
import io.swagger.models.Response
import io.swagger.models.Swagger
import io.swagger.models.parameters.BodyParameter
import io.swagger.models.parameters.Parameter
import io.swagger.models.properties.ArrayProperty
import io.swagger.models.properties.MapProperty
import io.swagger.models.properties.ObjectProperty
import io.swagger.models.properties.Property
import io.swagger.models.properties.RefProperty
import org.springframework.beans.factory.annotation.Autowired
import org.springframework.stereotype.Component

@Component
class NoUnusedDefinitionsRule(@Autowired ruleSet: ZallyRuleSet) : AbstractRule(ruleSet) {
    override val title = "Do not leave unused definitions"
    override val violationType = ViolationType.SHOULD
    override val id = "S005"

    @Check
    fun validate(swagger: Swagger): Violation? {
        val paramsInPaths = swagger.paths.orEmpty().values.flatMap { path ->
            path.operations.orEmpty().flatMap { operation ->
                operation.parameters.orEmpty()
            }
        }.toSet()

        val refsInPaths = swagger.paths.orEmpty().values.flatMap { path ->
            path.operations.orEmpty().flatMap { operation ->
                val inParams = operation.parameters.orEmpty().flatMap(this::findAllRefs)
                val inResponse = operation.responses.orEmpty().values.flatMap(this::findAllRefs)
                inParams + inResponse
            }
        }
        val refsInDefs = swagger.definitions.orEmpty().values.flatMap(this::findAllRefs)
        val allRefs = (refsInPaths + refsInDefs).toSet()

        val unusedParams = swagger.parameters.orEmpty().filterValues { it !in paramsInPaths }.keys.map { "#/parameters/$it" }
        val unusedDefs = swagger.definitions.orEmpty().keys.filter { it !in allRefs }.map { "#/definitions/$it" }

        val paths = unusedParams + unusedDefs

        return if (paths.isNotEmpty()) {
            Violation(this, title, "Found ${paths.size} unused definitions", violationType, paths)
        } else null
    }

    fun findAllRefs(param: Parameter?): List<String> =
        if (param is BodyParameter) findAllRefs(param.schema) else emptyList()

    fun findAllRefs(response: Response?): List<String> =
        if (response?.schema != null) findAllRefs(response.schema) else emptyList()

    fun findAllRefs(model: Model?): List<String> =
        when (model) {
            is RefModel -> listOf(model.simpleRef)
            is ArrayModel -> findAllRefs(model.items)
            is ModelImpl ->
                model.properties.orEmpty().values.flatMap(this::findAllRefs) +
                    findAllRefs(model.additionalProperties)
            is ComposedModel ->
                model.allOf.orEmpty().flatMap(this::findAllRefs) +
                    model.interfaces.orEmpty().flatMap(this::findAllRefs) +
                    findAllRefs(model.parent) +
                    findAllRefs(model.child)
            else -> emptyList()
        }

    fun findAllRefs(prop: Property?): List<String> =
        when (prop) {
            is RefProperty -> listOf(prop.simpleRef)
            is ArrayProperty -> findAllRefs(prop.items)
            is MapProperty -> findAllRefs(prop.additionalProperties)
            is ObjectProperty -> prop.properties.orEmpty().values.flatMap(this::findAllRefs)
            else -> emptyList()
        }
}
=======
package de.zalando.zally.rule.zally

import de.zalando.zally.rule.AbstractRule
import de.zalando.zally.rule.api.Check
import de.zalando.zally.rule.api.Severity
import de.zalando.zally.rule.api.Violation
import de.zalando.zally.rule.api.Rule
import io.swagger.models.ArrayModel
import io.swagger.models.ComposedModel
import io.swagger.models.Model
import io.swagger.models.ModelImpl
import io.swagger.models.RefModel
import io.swagger.models.Response
import io.swagger.models.Swagger
import io.swagger.models.parameters.BodyParameter
import io.swagger.models.parameters.Parameter
import io.swagger.models.properties.ArrayProperty
import io.swagger.models.properties.MapProperty
import io.swagger.models.properties.ObjectProperty
import io.swagger.models.properties.Property
import io.swagger.models.properties.RefProperty

@Rule(
        ruleSet = ZallyRuleSet::class,
        id = "S005",
        severity = Severity.SHOULD,
        title = "Do not leave unused definitions"
)
class NoUnusedDefinitionsRule : AbstractRule() {

    @Check(severity = Severity.SHOULD)
    fun validate(swagger: Swagger): Violation? {
        val paramsInPaths = swagger.paths.orEmpty().values.flatMap { path ->
            path.operations.orEmpty().flatMap { operation ->
                operation.parameters.orEmpty()
            }
        }.toSet()

        val refsInPaths = swagger.paths.orEmpty().values.flatMap { path ->
            path.operations.orEmpty().flatMap { operation ->
                val inParams = operation.parameters.orEmpty().flatMap(this::findAllRefs)
                val inResponse = operation.responses.orEmpty().values.flatMap(this::findAllRefs)
                inParams + inResponse
            }
        }
        val refsInDefs = swagger.definitions.orEmpty().values.flatMap(this::findAllRefs)
        val allRefs = (refsInPaths + refsInDefs).toSet()

        val unusedParams = swagger.parameters.orEmpty().filterValues { it !in paramsInPaths }.keys.map { "#/parameters/$it" }
        val unusedDefs = swagger.definitions.orEmpty().keys.filter { it !in allRefs }.map { "#/definitions/$it" }

        val paths = unusedParams + unusedDefs

        return if (paths.isNotEmpty()) {
            Violation("Found ${paths.size} unused definitions", paths)
        } else null
    }

    fun findAllRefs(param: Parameter?): List<String> =
        if (param is BodyParameter) findAllRefs(param.schema) else emptyList()

    fun findAllRefs(response: Response?): List<String> =
        if (response?.schema != null) findAllRefs(response.schema) else emptyList()

    fun findAllRefs(model: Model?): List<String> =
        when (model) {
            is RefModel -> listOf(model.simpleRef)
            is ArrayModel -> findAllRefs(model.items)
            is ModelImpl ->
                model.properties.orEmpty().values.flatMap(this::findAllRefs) +
                    findAllRefs(model.additionalProperties)
            is ComposedModel ->
                model.allOf.orEmpty().flatMap(this::findAllRefs) +
                    model.interfaces.orEmpty().flatMap(this::findAllRefs) +
                    findAllRefs(model.parent) +
                    findAllRefs(model.child)
            else -> emptyList()
        }

    fun findAllRefs(prop: Property?): List<String> =
        when (prop) {
            is RefProperty -> listOf(prop.simpleRef)
            is ArrayProperty -> findAllRefs(prop.items)
            is MapProperty -> findAllRefs(prop.additionalProperties)
            is ObjectProperty -> prop.properties.orEmpty().values.flatMap(this::findAllRefs)
            else -> emptyList()
        }
}
>>>>>>> a0908eab
<|MERGE_RESOLUTION|>--- conflicted
+++ resolved
@@ -1,92 +1,3 @@
-<<<<<<< HEAD
-package de.zalando.zally.rule.zally
-
-import de.zalando.zally.dto.ViolationType
-import de.zalando.zally.rule.AbstractRule
-import de.zalando.zally.rule.Violation
-import de.zalando.zally.rule.api.Check
-import io.swagger.models.ArrayModel
-import io.swagger.models.ComposedModel
-import io.swagger.models.Model
-import io.swagger.models.ModelImpl
-import io.swagger.models.RefModel
-import io.swagger.models.Response
-import io.swagger.models.Swagger
-import io.swagger.models.parameters.BodyParameter
-import io.swagger.models.parameters.Parameter
-import io.swagger.models.properties.ArrayProperty
-import io.swagger.models.properties.MapProperty
-import io.swagger.models.properties.ObjectProperty
-import io.swagger.models.properties.Property
-import io.swagger.models.properties.RefProperty
-import org.springframework.beans.factory.annotation.Autowired
-import org.springframework.stereotype.Component
-
-@Component
-class NoUnusedDefinitionsRule(@Autowired ruleSet: ZallyRuleSet) : AbstractRule(ruleSet) {
-    override val title = "Do not leave unused definitions"
-    override val violationType = ViolationType.SHOULD
-    override val id = "S005"
-
-    @Check
-    fun validate(swagger: Swagger): Violation? {
-        val paramsInPaths = swagger.paths.orEmpty().values.flatMap { path ->
-            path.operations.orEmpty().flatMap { operation ->
-                operation.parameters.orEmpty()
-            }
-        }.toSet()
-
-        val refsInPaths = swagger.paths.orEmpty().values.flatMap { path ->
-            path.operations.orEmpty().flatMap { operation ->
-                val inParams = operation.parameters.orEmpty().flatMap(this::findAllRefs)
-                val inResponse = operation.responses.orEmpty().values.flatMap(this::findAllRefs)
-                inParams + inResponse
-            }
-        }
-        val refsInDefs = swagger.definitions.orEmpty().values.flatMap(this::findAllRefs)
-        val allRefs = (refsInPaths + refsInDefs).toSet()
-
-        val unusedParams = swagger.parameters.orEmpty().filterValues { it !in paramsInPaths }.keys.map { "#/parameters/$it" }
-        val unusedDefs = swagger.definitions.orEmpty().keys.filter { it !in allRefs }.map { "#/definitions/$it" }
-
-        val paths = unusedParams + unusedDefs
-
-        return if (paths.isNotEmpty()) {
-            Violation(this, title, "Found ${paths.size} unused definitions", violationType, paths)
-        } else null
-    }
-
-    fun findAllRefs(param: Parameter?): List<String> =
-        if (param is BodyParameter) findAllRefs(param.schema) else emptyList()
-
-    fun findAllRefs(response: Response?): List<String> =
-        if (response?.schema != null) findAllRefs(response.schema) else emptyList()
-
-    fun findAllRefs(model: Model?): List<String> =
-        when (model) {
-            is RefModel -> listOf(model.simpleRef)
-            is ArrayModel -> findAllRefs(model.items)
-            is ModelImpl ->
-                model.properties.orEmpty().values.flatMap(this::findAllRefs) +
-                    findAllRefs(model.additionalProperties)
-            is ComposedModel ->
-                model.allOf.orEmpty().flatMap(this::findAllRefs) +
-                    model.interfaces.orEmpty().flatMap(this::findAllRefs) +
-                    findAllRefs(model.parent) +
-                    findAllRefs(model.child)
-            else -> emptyList()
-        }
-
-    fun findAllRefs(prop: Property?): List<String> =
-        when (prop) {
-            is RefProperty -> listOf(prop.simpleRef)
-            is ArrayProperty -> findAllRefs(prop.items)
-            is MapProperty -> findAllRefs(prop.additionalProperties)
-            is ObjectProperty -> prop.properties.orEmpty().values.flatMap(this::findAllRefs)
-            else -> emptyList()
-        }
-}
-=======
 package de.zalando.zally.rule.zally
 
 import de.zalando.zally.rule.AbstractRule
@@ -174,5 +85,4 @@
             is ObjectProperty -> prop.properties.orEmpty().values.flatMap(this::findAllRefs)
             else -> emptyList()
         }
-}
->>>>>>> a0908eab
+}