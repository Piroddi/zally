--- conflicted
+++ resolved
@@ -1,6 +1,8 @@
 package de.zalando.zally.rule
 
-<<<<<<< HEAD
+import de.zalando.zally.rule.zalando.InvalidApiSchemaRule
+import de.zalando.zally.rule.api.Rule
+
 abstract class RulesValidator<RuleT, RootT>(val rules: List<RuleT>, val invalidApiRule: InvalidApiSchemaRule) : ApiValidator where RuleT : Rule {
 
     private val reader = ObjectTreeReader()
@@ -12,19 +14,6 @@
 
         val contentPolicy = requestPolicy.withMoreIgnores(ignores(root))
 
-=======
-import de.zalando.zally.rule.api.Rule
-import de.zalando.zally.rule.zalando.InvalidApiSchemaRule
-
-abstract class RulesValidator<RuleT>(val rules: List<RuleT>, val rulesPolicy: RulesPolicy, val invalidApiRule: InvalidApiSchemaRule) : ApiValidator where RuleT : Rule {
-
-    final override fun validate(swaggerContent: String, ignoreRules: List<String>): List<Violation> {
-        val ruleChecker = try {
-            createRuleChecker(swaggerContent)
-        } catch (e: Exception) {
-            return listOf(invalidApiRule.getGeneralViolation())
-        }
->>>>>>> 25515e7e
         return rules
                 .filter(contentPolicy::accepts)
                 .flatMap(validator(root))
