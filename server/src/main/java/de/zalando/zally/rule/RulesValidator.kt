package de.zalando.zally.rule

import com.fasterxml.jackson.core.JsonPointer
import de.zalando.zally.rule.ContentParseResult.NotApplicable
import de.zalando.zally.rule.ContentParseResult.ParsedSuccessfully
import de.zalando.zally.rule.ContentParseResult.ParsedWithErrors
import de.zalando.zally.rule.api.Violation
import de.zalando.zally.rule.zalando.UseOpenApiRule
import org.slf4j.LoggerFactory
import java.lang.reflect.InvocationTargetException

abstract class RulesValidator<RootT : Any>(val rules: RulesManager) : ApiValidator {

    private val log = LoggerFactory.getLogger(RulesValidator::class.java)
    private val reader = ObjectTreeReader()

    private val useOpenApiRule: RuleDetails by lazy {
        rules.rules.firstOrNull { it.rule.id == UseOpenApiRule.id }
            ?: throw IllegalStateException("""Rule "${UseOpenApiRule::class.simpleName}" must be registered in "${RulesManager::class.simpleName}".""")
    }

    override fun validate(content: String, policy: RulesPolicy): List<Result> {
        val parseResult = parse(content)
        val locator = JsonPointerLocator(content)
        return when (parseResult) {
            is NotApplicable ->
                emptyList()
            is ParsedWithErrors ->
                parseResult.violations.map { violation ->
                    Result(
                        ruleSet = useOpenApiRule.ruleSet,
                        rule = useOpenApiRule.rule,
                        description = violation.description,
                        violationType = useOpenApiRule.rule.severity,
                        pointer = violation.pointer,
                        lines = violation.pointer?.let { locator.locate(it) }
                    )
                }
            is ParsedSuccessfully ->
                rules
                    .checks(policy)
                    .filter { details -> isCheckMethod(details, parseResult.result) }
                    .flatMap { details -> invoke(details, parseResult.result, locator) }
                    .sortedBy(Result::violationType)
        }
    }

    abstract fun parse(content: String): ContentParseResult<RootT>

    private fun isCheckMethod(details: CheckDetails, root: Any) =
        when (details.method.parameters.size) {
            1 -> isRootParameterNeeded(details, root)
            else -> false
        }

    private fun isRootParameterNeeded(details: CheckDetails, root: Any) =
        details.method.parameters.isNotEmpty() &&
            details.method.parameters[0].type.isAssignableFrom(root::class.java)

    private fun invoke(details: CheckDetails, root: RootT, locator: JsonPointerLocator): Iterable<Result> {
        log.debug("validating ${details.method.name} of ${details.instance.javaClass.simpleName} rule")

        val result = try {
            details.method.invoke(details.instance, root)
        } catch (e: InvocationTargetException) {
            throw RuntimeException(
                "check invocation failed: ruleId=${details.rule.id} " +
                    "ruleTitle=${details.rule.title} checkName=${details.method.name} reason=${e.targetException}", e
            )
        }

        val violations = when (result) {
            null -> emptyList()
            is Violation -> listOf(result)
            is Iterable<*> -> result.filterIsInstance(Violation::class.java)
            else -> throw Exception("Unsupported return type for a @Check method!: ${result::class.java}")
        }
        log.debug("${violations.count()} violations identified")

        return violations
            .filterNot {
                ignore(root, it.pointer, details.rule.id)
            }
            .map {
<<<<<<< HEAD
                if (it.pointer != null) {
                    Result(details.ruleSet, details.rule, it.description, details.check.severity, it.paths, it.pointer, it.pointer?.let { locator.locate(it) })
                } else {
                    Result(details.ruleSet, details.rule, it.description, details.check.severity, it.paths)
                }
=======
                Result(details.ruleSet, details.rule, it.description, details.check.severity, it.pointer)
>>>>>>> 331bdfee
            }
    }

    abstract fun ignore(root: RootT, pointer: JsonPointer, ruleId: String): Boolean
}<|MERGE_RESOLUTION|>--- conflicted
+++ resolved
@@ -33,7 +33,7 @@
                         description = violation.description,
                         violationType = useOpenApiRule.rule.severity,
                         pointer = violation.pointer,
-                        lines = violation.pointer?.let { locator.locate(it) }
+                        lines = locator.locate(violation.pointer)
                     )
                 }
             is ParsedSuccessfully ->
@@ -82,15 +82,7 @@
                 ignore(root, it.pointer, details.rule.id)
             }
             .map {
-<<<<<<< HEAD
-                if (it.pointer != null) {
-                    Result(details.ruleSet, details.rule, it.description, details.check.severity, it.paths, it.pointer, it.pointer?.let { locator.locate(it) })
-                } else {
-                    Result(details.ruleSet, details.rule, it.description, details.check.severity, it.paths)
-                }
-=======
-                Result(details.ruleSet, details.rule, it.description, details.check.severity, it.pointer)
->>>>>>> 331bdfee
+                Result(details.ruleSet, details.rule, it.description, details.check.severity, it.pointer, locator.locate(it.pointer))
             }
     }
 
