--- conflicted
+++ resolved
@@ -1,21 +1,3 @@
-<<<<<<< HEAD
-package de.zalando.zally.rule
-
-import org.springframework.beans.factory.annotation.Autowired
-import org.springframework.context.annotation.ComponentScan
-import org.springframework.stereotype.Component
-
-@Component
-@ComponentScan("\${zally.scanPackage:de.zalando.zally.rule}")
-class CompositeRulesValidator(
-        @Autowired val swaggerRulesValidator: SwaggerRulesValidator,
-        @Autowired val jsonRulesValidator: JsonRulesValidator) : ApiValidator {
-
-    override fun validate(content: String, requestPolicy: RulesPolicy): List<Violation> =
-            swaggerRulesValidator.validate(content, requestPolicy) +
-                    jsonRulesValidator.validate(content, requestPolicy)
-}
-=======
 package de.zalando.zally.rule
 
 import org.springframework.beans.factory.annotation.Autowired
@@ -29,5 +11,4 @@
     override fun validate(content: String, requestPolicy: RulesPolicy): List<Result> =
             swaggerRulesValidator.validate(content, requestPolicy) +
                     jsonRulesValidator.validate(content, requestPolicy)
-}
->>>>>>> a0908eab
+}