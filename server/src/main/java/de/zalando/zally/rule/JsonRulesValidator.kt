<<<<<<< HEAD
package de.zalando.zally.rule

import com.fasterxml.jackson.databind.JsonNode
import de.zalando.zally.rule.api.Rule
import de.zalando.zally.rule.zalando.InvalidApiSchemaRule
import org.springframework.beans.factory.annotation.Autowired
import org.springframework.stereotype.Component

@Component
class JsonRulesValidator(@Autowired rules: List<Rule>,
                         @Autowired invalidApiRule: InvalidApiSchemaRule) : RulesValidator<Rule, JsonNode>(rules, invalidApiRule) {

    private val reader = ObjectTreeReader()

    override fun parse(content: String): JsonNode? {
        return try {
            reader.read(content)
        } catch (e: Exception) {
            null
        }
    }

    override fun ignores(root: JsonNode): List<String> {
        val ignores = root.path(zallyIgnoreExtension)
        return if (ignores.isArray) {
            ignores.map(JsonNode::asText)
        } else {
            emptyList()
        }
    }
}
=======
package de.zalando.zally.rule

import com.fasterxml.jackson.databind.JsonNode
import de.zalando.zally.rule.zalando.InvalidApiSchemaRule
import org.springframework.beans.factory.annotation.Autowired
import org.springframework.stereotype.Component

@Component
class JsonRulesValidator(@Autowired rules: RulesManager,
                         @Autowired invalidApiRule: InvalidApiSchemaRule) : RulesValidator<JsonNode>(rules, invalidApiRule) {

    private val reader = ObjectTreeReader()

    override fun parse(content: String): JsonNode? {
        return try {
            reader.read(content)
        } catch (e: Exception) {
            null
        }
    }

    override fun ignores(root: JsonNode): List<String> {
        val ignores = root.path(zallyIgnoreExtension)
        return if (ignores.isArray) {
            ignores.map(JsonNode::asText)
        } else {
            emptyList()
        }
    }
}
>>>>>>> a0908eab
<|MERGE_RESOLUTION|>--- conflicted
+++ resolved
@@ -1,36 +1,3 @@
-<<<<<<< HEAD
-package de.zalando.zally.rule
-
-import com.fasterxml.jackson.databind.JsonNode
-import de.zalando.zally.rule.api.Rule
-import de.zalando.zally.rule.zalando.InvalidApiSchemaRule
-import org.springframework.beans.factory.annotation.Autowired
-import org.springframework.stereotype.Component
-
-@Component
-class JsonRulesValidator(@Autowired rules: List<Rule>,
-                         @Autowired invalidApiRule: InvalidApiSchemaRule) : RulesValidator<Rule, JsonNode>(rules, invalidApiRule) {
-
-    private val reader = ObjectTreeReader()
-
-    override fun parse(content: String): JsonNode? {
-        return try {
-            reader.read(content)
-        } catch (e: Exception) {
-            null
-        }
-    }
-
-    override fun ignores(root: JsonNode): List<String> {
-        val ignores = root.path(zallyIgnoreExtension)
-        return if (ignores.isArray) {
-            ignores.map(JsonNode::asText)
-        } else {
-            emptyList()
-        }
-    }
-}
-=======
 package de.zalando.zally.rule
 
 import com.fasterxml.jackson.databind.JsonNode
@@ -60,5 +27,4 @@
             emptyList()
         }
     }
-}
->>>>>>> a0908eab
+}