<<<<<<< HEAD
package de.zalando.zally.rule.zalando

import com.typesafe.config.Config
import de.zalando.zally.dto.ViolationType
import de.zalando.zally.rule.Violation
import de.zalando.zally.util.PatternUtil
import org.springframework.beans.factory.annotation.Autowired
import org.springframework.stereotype.Component

@Component
class PascalCaseHttpHeadersRule(@Autowired ruleSet: ZalandoRuleSet, @Autowired rulesConfig: Config) : HttpHeadersRule(ruleSet, rulesConfig) {
    override val title = "Prefer Hyphenated-Pascal-Case for HTTP header fields"
    override val violationType = ViolationType.SHOULD
    override val id = "132"

    override fun isViolation(header: String) = !PatternUtil.isHyphenatedPascalCase(header)

    override fun createViolation(paths: List<String>): Violation {
        return Violation(this, title, "Header is not Hyphenated-Pascal-Case", violationType, paths)
    }
}
=======
package de.zalando.zally.rule.zalando

import com.typesafe.config.Config
import de.zalando.zally.rule.api.Check
import de.zalando.zally.rule.api.Severity
import de.zalando.zally.rule.api.Violation
import de.zalando.zally.rule.api.Rule
import de.zalando.zally.util.PatternUtil
import io.swagger.models.Swagger
import org.springframework.beans.factory.annotation.Autowired

@Rule(
        ruleSet = ZalandoRuleSet::class,
        id = "132",
        severity = Severity.SHOULD,
        title = "Prefer Hyphenated-Pascal-Case for HTTP header fields"
)
class PascalCaseHttpHeadersRule(@Autowired rulesConfig: Config) : HttpHeadersRule(rulesConfig) {

    @Check(severity = Severity.SHOULD)
    override fun validate(swagger: Swagger): Violation? {
        return super.validate(swagger)
    }

    override fun isViolation(header: String) = !PatternUtil.isHyphenatedPascalCase(header)

    override fun createViolation(paths: List<String>): Violation {
        return Violation("Header is not Hyphenated-Pascal-Case", paths)
    }
}
>>>>>>> a0908eab
<|MERGE_RESOLUTION|>--- conflicted
+++ resolved
@@ -1,26 +1,3 @@
-<<<<<<< HEAD
-package de.zalando.zally.rule.zalando
-
-import com.typesafe.config.Config
-import de.zalando.zally.dto.ViolationType
-import de.zalando.zally.rule.Violation
-import de.zalando.zally.util.PatternUtil
-import org.springframework.beans.factory.annotation.Autowired
-import org.springframework.stereotype.Component
-
-@Component
-class PascalCaseHttpHeadersRule(@Autowired ruleSet: ZalandoRuleSet, @Autowired rulesConfig: Config) : HttpHeadersRule(ruleSet, rulesConfig) {
-    override val title = "Prefer Hyphenated-Pascal-Case for HTTP header fields"
-    override val violationType = ViolationType.SHOULD
-    override val id = "132"
-
-    override fun isViolation(header: String) = !PatternUtil.isHyphenatedPascalCase(header)
-
-    override fun createViolation(paths: List<String>): Violation {
-        return Violation(this, title, "Header is not Hyphenated-Pascal-Case", violationType, paths)
-    }
-}
-=======
 package de.zalando.zally.rule.zalando
 
 import com.typesafe.config.Config
@@ -50,5 +27,4 @@
     override fun createViolation(paths: List<String>): Violation {
         return Violation("Header is not Hyphenated-Pascal-Case", paths)
     }
-}
->>>>>>> a0908eab
+}