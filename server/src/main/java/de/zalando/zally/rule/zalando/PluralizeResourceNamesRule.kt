<<<<<<< HEAD
package de.zalando.zally.rule.zalando

import com.typesafe.config.Config
import de.zalando.zally.dto.ViolationType
import de.zalando.zally.rule.AbstractRule
import de.zalando.zally.rule.Violation
import de.zalando.zally.rule.api.Check
import de.zalando.zally.util.PatternUtil
import de.zalando.zally.util.WordUtil.isPlural
import io.swagger.models.Swagger
import org.springframework.beans.factory.annotation.Autowired
import org.springframework.stereotype.Component

@Component
class PluralizeResourceNamesRule(@Autowired ruleSet: ZalandoRuleSet, @Autowired rulesConfig: Config) : AbstractRule(ruleSet) {
    override val title = "Pluralize Resource Names"
    override val violationType = ViolationType.MUST
    override val id = "134"
    private val DESC_PATTERN = "Resources %s are singular (but we are not sure)"
    private val allowedPrefixes = rulesConfig.getConfig(name).getStringList("whitelist_prefixes")

    @Check
    fun validate(swagger: Swagger): Violation? {
        val res = swagger.paths?.keys?.flatMap { path ->
            val allParts = path.split("/".toRegex())
            val partsToCheck = if (allParts.size > 1 && allowedPrefixes.contains(allParts.first())) allParts.drop(1)
            else allParts

            partsToCheck.filter { s -> !s.isEmpty() && !PatternUtil.isPathVariable(s) && !isPlural(s) }
                .map { it to path }
        }
        return if (res != null && res.isNotEmpty()) {
            val desc = res.map { "'${it.first}'" }.toSet().joinToString(", ")
            val paths = res.map { it.second }
            Violation(this, title, String.format(DESC_PATTERN, desc), violationType, paths)
        } else null
    }
}
=======
package de.zalando.zally.rule.zalando

import com.typesafe.config.Config
import de.zalando.zally.rule.AbstractRule
import de.zalando.zally.rule.api.Check
import de.zalando.zally.rule.api.Severity
import de.zalando.zally.rule.api.Violation
import de.zalando.zally.rule.api.Rule
import de.zalando.zally.util.PatternUtil
import de.zalando.zally.util.WordUtil.isPlural
import io.swagger.models.Swagger
import org.springframework.beans.factory.annotation.Autowired

@Rule(
        ruleSet = ZalandoRuleSet::class,
        id = "134",
        severity = Severity.MUST,
        title = "Pluralize Resource Names"
)
class PluralizeResourceNamesRule(@Autowired rulesConfig: Config) : AbstractRule() {
    private val description = "Resources %s are singular (but we are not sure)"
    private val allowedPrefixes = rulesConfig.getConfig(name).getStringList("whitelist_prefixes")

    @Check(severity = Severity.MUST)
    fun validate(swagger: Swagger): Violation? {
        val res = swagger.paths?.keys?.flatMap { path ->
            val allParts = path.split("/".toRegex())
            val partsToCheck = if (allParts.size > 1 && allowedPrefixes.contains(allParts.first())) allParts.drop(1)
            else allParts

            partsToCheck.filter { s -> !s.isEmpty() && !PatternUtil.isPathVariable(s) && !isPlural(s) }
                .map { it to path }
        }
        return if (res != null && res.isNotEmpty()) {
            val desc = res.map { "'${it.first}'" }.toSet().joinToString(", ")
            val paths = res.map { it.second }
            Violation(String.format(description, desc), paths)
        } else null
    }
}
>>>>>>> a0908eab
<|MERGE_RESOLUTION|>--- conflicted
+++ resolved
@@ -1,43 +1,3 @@
-<<<<<<< HEAD
-package de.zalando.zally.rule.zalando
-
-import com.typesafe.config.Config
-import de.zalando.zally.dto.ViolationType
-import de.zalando.zally.rule.AbstractRule
-import de.zalando.zally.rule.Violation
-import de.zalando.zally.rule.api.Check
-import de.zalando.zally.util.PatternUtil
-import de.zalando.zally.util.WordUtil.isPlural
-import io.swagger.models.Swagger
-import org.springframework.beans.factory.annotation.Autowired
-import org.springframework.stereotype.Component
-
-@Component
-class PluralizeResourceNamesRule(@Autowired ruleSet: ZalandoRuleSet, @Autowired rulesConfig: Config) : AbstractRule(ruleSet) {
-    override val title = "Pluralize Resource Names"
-    override val violationType = ViolationType.MUST
-    override val id = "134"
-    private val DESC_PATTERN = "Resources %s are singular (but we are not sure)"
-    private val allowedPrefixes = rulesConfig.getConfig(name).getStringList("whitelist_prefixes")
-
-    @Check
-    fun validate(swagger: Swagger): Violation? {
-        val res = swagger.paths?.keys?.flatMap { path ->
-            val allParts = path.split("/".toRegex())
-            val partsToCheck = if (allParts.size > 1 && allowedPrefixes.contains(allParts.first())) allParts.drop(1)
-            else allParts
-
-            partsToCheck.filter { s -> !s.isEmpty() && !PatternUtil.isPathVariable(s) && !isPlural(s) }
-                .map { it to path }
-        }
-        return if (res != null && res.isNotEmpty()) {
-            val desc = res.map { "'${it.first}'" }.toSet().joinToString(", ")
-            val paths = res.map { it.second }
-            Violation(this, title, String.format(DESC_PATTERN, desc), violationType, paths)
-        } else null
-    }
-}
-=======
 package de.zalando.zally.rule.zalando
 
 import com.typesafe.config.Config
@@ -77,5 +37,4 @@
             Violation(String.format(description, desc), paths)
         } else null
     }
-}
->>>>>>> a0908eab
+}