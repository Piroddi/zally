--- conflicted
+++ resolved
@@ -1,33 +1,3 @@
-<<<<<<< HEAD
-package de.zalando.zally.rule.zalando
-
-import com.typesafe.config.Config
-import de.zalando.zally.dto.ViolationType
-import de.zalando.zally.rule.AbstractRule
-import de.zalando.zally.rule.Violation
-import de.zalando.zally.rule.api.Check
-import de.zalando.zally.util.PatternUtil
-import io.swagger.models.Swagger
-import org.springframework.beans.factory.annotation.Autowired
-import org.springframework.stereotype.Component
-
-@Component
-class LimitNumberOfSubresourcesRule(@Autowired ruleSet: ZalandoRuleSet, @Autowired rulesConfig: Config) : AbstractRule(ruleSet) {
-    override val title = "Limit number of Sub-resources level"
-    override val violationType = ViolationType.SHOULD
-    override val id = "147"
-    private val DESC = "Number of sub-resources should not exceed 3"
-    private val subresourcesLimit = rulesConfig.getConfig(name).getInt("subresources_limit")
-
-    @Check
-    fun validate(swagger: Swagger): Violation? {
-        val paths = swagger.paths.orEmpty().keys.filter { path ->
-            path.split("/").filter { it.isNotEmpty() && !PatternUtil.isPathVariable(it) }.size - 1 > subresourcesLimit
-        }
-        return if (paths.isNotEmpty()) Violation(this, title, DESC, violationType, paths) else null
-    }
-}
-=======
 package de.zalando.zally.rule.zalando
 
 import com.typesafe.config.Config
@@ -57,5 +27,4 @@
         }
         return if (paths.isNotEmpty()) Violation(description, paths) else null
     }
-}
->>>>>>> a0908eab
+}