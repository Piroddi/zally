--- conflicted
+++ resolved
@@ -1,46 +1,3 @@
-<<<<<<< HEAD
-package de.zalando.zally.rule.zalando
-
-import com.typesafe.config.Config
-import de.zalando.zally.rule.AbstractRule
-import de.zalando.zally.rule.Violation
-import de.zalando.zally.rule.api.Check
-import io.swagger.models.Response
-import io.swagger.models.Swagger
-import io.swagger.models.parameters.Parameter
-
-abstract class HttpHeadersRule(ruleSet: ZalandoRuleSet, rulesConfig: Config) : AbstractRule(ruleSet) {
-
-    private val headersWhitelist = rulesConfig.getStringList(HttpHeadersRule::class.simpleName + ".whitelist").toSet()
-
-    abstract fun createViolation(paths: List<String>): Violation
-
-    abstract fun isViolation(header: String): Boolean
-
-    @Check
-    fun validate(swagger: Swagger): Violation? {
-        fun Collection<Parameter>?.extractHeaders(path: String) =
-            orEmpty().filter { it.`in` == "header" }.map { path to it.name }
-
-        fun Collection<Response>?.extractHeaders(path: String) =
-            orEmpty().flatMap { it.headers?.keys.orEmpty() }.map { path to it }
-
-        val fromParams = swagger.parameters.orEmpty().values.extractHeaders("parameters")
-        val fromPaths = swagger.paths.orEmpty().entries.flatMap { (name, path) ->
-            path.parameters.extractHeaders(name) + path.operations.flatMap { operation ->
-                operation.parameters.extractHeaders(name) + operation.responses.values.extractHeaders(name)
-            }
-        }
-        val allHeaders = fromParams + fromPaths
-        val paths = allHeaders
-            .filter { it.second !in headersWhitelist && isViolation(it.second) }
-            .map { "${it.first} ${it.second}" }
-            .toSet()
-            .toList()
-        return if (paths.isNotEmpty()) createViolation(paths) else null
-    }
-}
-=======
 package de.zalando.zally.rule.zalando
 
 import com.typesafe.config.Config
@@ -79,5 +36,4 @@
             .toList()
         return if (paths.isNotEmpty()) createViolation(paths) else null
     }
-}
->>>>>>> a0908eab
+}