<<<<<<< HEAD
package de.zalando.zally.rule.zalando

import de.zalando.zally.dto.ViolationType
import de.zalando.zally.rule.AbstractRule
import de.zalando.zally.rule.Violation
import de.zalando.zally.rule.api.Check
import de.zalando.zally.util.PatternUtil.isPathVariable
import io.swagger.models.Swagger
import org.springframework.beans.factory.annotation.Autowired
import org.springframework.stereotype.Component

@Component
class EverySecondPathLevelParameterRule(@Autowired ruleSet: ZalandoRuleSet) : AbstractRule(ruleSet) {
    override val title = "Every Second Path Level To Be Parameter"
    override val violationType = ViolationType.MUST
    override val id = "143"
    private val DESCRIPTION = "Every second path level must be a path parameter"

    @Check
    fun validate(swagger: Swagger): Violation? {
        val paths = swagger.paths.orEmpty().keys.filterNot {
            val pathSegments = it.split("/").filter { it.isNotEmpty() }
            pathSegments.filterIndexed { i, segment -> isPathVariable(segment) == (i % 2 == 0) }.isEmpty()
        }
        return if (paths.isNotEmpty()) Violation(this, title, DESCRIPTION, violationType, paths) else null
    }
}
=======
package de.zalando.zally.rule.zalando

import de.zalando.zally.rule.AbstractRule
import de.zalando.zally.rule.api.Check
import de.zalando.zally.rule.api.Severity
import de.zalando.zally.rule.api.Violation
import de.zalando.zally.rule.api.Rule
import de.zalando.zally.util.PatternUtil.isPathVariable
import io.swagger.models.Swagger

@Rule(
        ruleSet = ZalandoRuleSet::class,
        id = "143",
        severity = Severity.MUST,
        title = "Every Second Path Level To Be Parameter"
)
class EverySecondPathLevelParameterRule : AbstractRule() {
    private val description = "Every second path level must be a path parameter"

    @Check(severity = Severity.MUST)
    fun validate(swagger: Swagger): Violation? {
        val paths = swagger.paths.orEmpty().keys.filterNot {
            val pathSegments = it.split("/").filter { it.isNotEmpty() }
            pathSegments.filterIndexed { i, segment -> isPathVariable(segment) == (i % 2 == 0) }.isEmpty()
        }
        return if (paths.isNotEmpty()) Violation(description, paths) else null
    }
}
>>>>>>> a0908eab
<|MERGE_RESOLUTION|>--- conflicted
+++ resolved
@@ -1,32 +1,3 @@
-<<<<<<< HEAD
-package de.zalando.zally.rule.zalando
-
-import de.zalando.zally.dto.ViolationType
-import de.zalando.zally.rule.AbstractRule
-import de.zalando.zally.rule.Violation
-import de.zalando.zally.rule.api.Check
-import de.zalando.zally.util.PatternUtil.isPathVariable
-import io.swagger.models.Swagger
-import org.springframework.beans.factory.annotation.Autowired
-import org.springframework.stereotype.Component
-
-@Component
-class EverySecondPathLevelParameterRule(@Autowired ruleSet: ZalandoRuleSet) : AbstractRule(ruleSet) {
-    override val title = "Every Second Path Level To Be Parameter"
-    override val violationType = ViolationType.MUST
-    override val id = "143"
-    private val DESCRIPTION = "Every second path level must be a path parameter"
-
-    @Check
-    fun validate(swagger: Swagger): Violation? {
-        val paths = swagger.paths.orEmpty().keys.filterNot {
-            val pathSegments = it.split("/").filter { it.isNotEmpty() }
-            pathSegments.filterIndexed { i, segment -> isPathVariable(segment) == (i % 2 == 0) }.isEmpty()
-        }
-        return if (paths.isNotEmpty()) Violation(this, title, DESCRIPTION, violationType, paths) else null
-    }
-}
-=======
 package de.zalando.zally.rule.zalando
 
 import de.zalando.zally.rule.AbstractRule
@@ -54,5 +25,4 @@
         }
         return if (paths.isNotEmpty()) Violation(description, paths) else null
     }
-}
->>>>>>> a0908eab
+}