package de.zalando.zally.rule.zalando

import com.google.common.collect.Sets
import de.zalando.zally.rule.AbstractRule
import de.zalando.zally.rule.api.Check
import de.zalando.zally.rule.api.Severity
import de.zalando.zally.rule.api.Violation
import io.swagger.models.Operation
import io.swagger.models.Scheme
import io.swagger.models.Swagger
import io.swagger.models.auth.OAuth2Definition
import org.springframework.beans.factory.annotation.Autowired
import org.springframework.stereotype.Component

@Component
class SecureWithOAuth2Rule(@Autowired ruleSet: ZalandoRuleSet) : AbstractRule(ruleSet) {
<<<<<<< HEAD
    override val title = "Define and Assign Access Rights (Scopes)"
    override val id = "104"
    override val severity = Severity.MUST
    private val DESC = "Every endpoint must be secured by proper OAuth2 scope"
=======
    override val title = "Secure Endpoints with OAuth 2.0"
    override val violationType = MUST
    override val id = "104"
    private val DESC = "Every endpoint must be secured by OAuth2 properly"
>>>>>>> 17efddf2

    @Check(severity = Severity.MUST)
    fun checkSecurityDefinitions(swagger: Swagger): Violation? {
        val hasOAuth = swagger.securityDefinitions.orEmpty().values.any { it.type?.toLowerCase() == "oauth2" }
        val containsHttpScheme = swagger.schemes.orEmpty().contains(Scheme.HTTP)
        return if (!hasOAuth)
<<<<<<< HEAD
            Violation("No OAuth2 security definitions found", emptyList())
        else if (containsHttpScheme)
            Violation("OAuth2 should be only used together with https", emptyList())
=======
            Violation(this, title, "No OAuth2 security definitions found", violationType, emptyList())
        else if (containsHttpScheme)
            Violation(this, title, "OAuth2 should be only used together with https", violationType, emptyList())
>>>>>>> 17efddf2
        else
            null
    }

    @Check(severity = Severity.SHOULD)
    fun checkPasswordFlow(swagger: Swagger): Violation? {
        val definitionsWithoutPasswordFlow = swagger
            .securityDefinitions
            .orEmpty()
            .values
            .filter { it.type?.toLowerCase() == "oauth2" }
            .filter { (it as OAuth2Definition).flow != "application" }

        return if (definitionsWithoutPasswordFlow.any())
<<<<<<< HEAD
            Violation("OAuth2 security definitions should use password flow", emptyList())
=======
            Violation(this, "Set flow to 'application' when using OAuth2", "OAuth2 security definitions should use application flow", ViolationType.SHOULD, emptyList())
>>>>>>> 17efddf2
        else null
    }

    @Check(severity = Severity.MUST)
    fun checkUsedScopes(swagger: Swagger): Violation? {
        val definedScopes = getDefinedScopes(swagger)
        val hasTopLevelScope = hasTopLevelScope(swagger, definedScopes)
        val paths = swagger.paths.orEmpty().entries.flatMap { (pathKey, path) ->
            path.operationMap.orEmpty().entries.map { (method, operation) ->
                val actualScopes = extractAppliedScopes(operation)
                val undefinedScopes = Sets.difference(actualScopes, definedScopes)
                val unsecured = undefinedScopes.size == actualScopes.size && !hasTopLevelScope
                val msg = when {
                    undefinedScopes.isNotEmpty() ->
                        "undefined scopes: " + undefinedScopes.map { "'${it.second}'" }.joinToString(", ")
                    unsecured ->
                        "no valid OAuth2 scope"
                    else -> null
                }
                if (msg != null) "$pathKey $method has $msg" else null
            }.filterNotNull()
        }
        return if (!paths.isEmpty()) {
            Violation(DESC, paths)
        } else null
    }

    // get the scopes from security definition
    private fun getDefinedScopes(swagger: Swagger): Set<Pair<String, String>> =
        swagger.securityDefinitions.orEmpty().entries.flatMap { (group, def) ->
            (def as? OAuth2Definition)?.scopes.orEmpty().keys.map { scope -> group to scope }
        }.toSet()

    // Extract all oauth2 scopes applied to the given operation into a simple list
    private fun extractAppliedScopes(operation: Operation): Set<Pair<String, String>> =
        operation.security?.flatMap { groupDefinition ->
            groupDefinition.entries.flatMap { (group, scopes) ->
                scopes.map { group to it }
            }
        }.orEmpty().toSet()

    private fun hasTopLevelScope(swagger: Swagger, definedScopes: Set<Pair<String, String>>): Boolean =
        swagger.security?.any { securityRequirement ->
            securityRequirement.requirements.entries.any { (group, scopes) ->
                scopes.any { scope -> (group to scope) in definedScopes }
            }
        } ?: false
}<|MERGE_RESOLUTION|>--- conflicted
+++ resolved
@@ -14,32 +14,19 @@
 
 @Component
 class SecureWithOAuth2Rule(@Autowired ruleSet: ZalandoRuleSet) : AbstractRule(ruleSet) {
-<<<<<<< HEAD
-    override val title = "Define and Assign Access Rights (Scopes)"
+    override val title = "Secure Endpoints with OAuth 2.0"
     override val id = "104"
     override val severity = Severity.MUST
-    private val DESC = "Every endpoint must be secured by proper OAuth2 scope"
-=======
-    override val title = "Secure Endpoints with OAuth 2.0"
-    override val violationType = MUST
-    override val id = "104"
     private val DESC = "Every endpoint must be secured by OAuth2 properly"
->>>>>>> 17efddf2
 
     @Check(severity = Severity.MUST)
     fun checkSecurityDefinitions(swagger: Swagger): Violation? {
         val hasOAuth = swagger.securityDefinitions.orEmpty().values.any { it.type?.toLowerCase() == "oauth2" }
         val containsHttpScheme = swagger.schemes.orEmpty().contains(Scheme.HTTP)
         return if (!hasOAuth)
-<<<<<<< HEAD
             Violation("No OAuth2 security definitions found", emptyList())
         else if (containsHttpScheme)
             Violation("OAuth2 should be only used together with https", emptyList())
-=======
-            Violation(this, title, "No OAuth2 security definitions found", violationType, emptyList())
-        else if (containsHttpScheme)
-            Violation(this, title, "OAuth2 should be only used together with https", violationType, emptyList())
->>>>>>> 17efddf2
         else
             null
     }
@@ -54,11 +41,7 @@
             .filter { (it as OAuth2Definition).flow != "application" }
 
         return if (definitionsWithoutPasswordFlow.any())
-<<<<<<< HEAD
-            Violation("OAuth2 security definitions should use password flow", emptyList())
-=======
-            Violation(this, "Set flow to 'application' when using OAuth2", "OAuth2 security definitions should use application flow", ViolationType.SHOULD, emptyList())
->>>>>>> 17efddf2
+            Violation("OAuth2 security definitions should use application flow", emptyList())
         else null
     }
 
