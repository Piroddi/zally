--- conflicted
+++ resolved
@@ -1,21 +1,3 @@
-<<<<<<< HEAD
-package de.zalando.zally.rule.zalando
-
-import de.zalando.zally.rule.api.Rule
-import de.zalando.zally.rule.api.RuleSet
-import org.springframework.stereotype.Component
-import java.net.URI
-
-@Component
-class ZalandoRuleSet : RuleSet {
-    override val id = javaClass.simpleName
-    override val title = "Zalando RESTful API and Event Scheme Guidelines"
-    override val url = URI.create("https://zalando.github.io/restful-api-guidelines/")
-    override fun url(rule: Rule): URI {
-        return url.resolve("#" + rule.id)
-    }
-}
-=======
 package de.zalando.zally.rule.zalando
 
 import de.zalando.zally.rule.AbstractRuleSet
@@ -31,5 +13,4 @@
     override fun url(rule: Rule): URI {
         return url.resolve("#${rule.id}")
     }
-}
->>>>>>> a0908eab
+}