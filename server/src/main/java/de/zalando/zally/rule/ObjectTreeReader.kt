<<<<<<< HEAD
package de.zalando.zally.rule

import com.fasterxml.jackson.databind.JsonNode
import com.fasterxml.jackson.databind.ObjectMapper
import com.fasterxml.jackson.dataformat.yaml.YAMLFactory
import java.net.URL

class ObjectTreeReader {

    private val jsonRegex = "^\\s*\\{".toRegex()

    private val jsonMapper = ObjectMapper()
    private val yamlMapper = ObjectMapper(YAMLFactory())

    fun read(content: String): JsonNode =
            if (isYaml(content))
                readYaml(content)
            else
                readJson(content)

    fun readJson(content: String): JsonNode =
            jsonMapper.readTree(content)

    fun readYaml(content: String): JsonNode =
            yamlMapper.readTree(content)

    fun readYaml(yamlUrl: URL): JsonNode =
            yamlMapper.readTree(yamlUrl)

    fun readJson(jsonUrl: URL): JsonNode =
            jsonMapper.readTree(jsonUrl)

    private fun isYaml(specContent: String): Boolean =
            !specContent.matches(jsonRegex)
}
=======
package de.zalando.zally.rule

import com.fasterxml.jackson.databind.JsonNode
import com.fasterxml.jackson.databind.ObjectMapper
import com.fasterxml.jackson.dataformat.yaml.YAMLFactory
import java.net.URL

class ObjectTreeReader {

    private val jsonRegex = "^\\s*\\{".toRegex()

    private val jsonMapper = ObjectMapper()
    private val yamlMapper = ObjectMapper(YAMLFactory())

    fun read(content: String): JsonNode =
            if (isYaml(content)) {
                readYaml(content)
            } else {
                readJson(content)
            }

    fun readJson(content: String): JsonNode =
            jsonMapper.readTree(content)

    fun readYaml(content: String): JsonNode =
            yamlMapper.readTree(content)

    fun readYaml(yamlUrl: URL): JsonNode =
            yamlMapper.readTree(yamlUrl)

    fun readJson(jsonUrl: URL): JsonNode =
            jsonMapper.readTree(jsonUrl)

    private fun isYaml(specContent: String): Boolean =
            !specContent.matches(jsonRegex)
}
>>>>>>> 2352dc9d
<|MERGE_RESOLUTION|>--- conflicted
+++ resolved
@@ -1,74 +1,36 @@
-<<<<<<< HEAD
-package de.zalando.zally.rule
-
-import com.fasterxml.jackson.databind.JsonNode
-import com.fasterxml.jackson.databind.ObjectMapper
-import com.fasterxml.jackson.dataformat.yaml.YAMLFactory
-import java.net.URL
-
-class ObjectTreeReader {
-
-    private val jsonRegex = "^\\s*\\{".toRegex()
-
-    private val jsonMapper = ObjectMapper()
-    private val yamlMapper = ObjectMapper(YAMLFactory())
-
-    fun read(content: String): JsonNode =
-            if (isYaml(content))
-                readYaml(content)
-            else
-                readJson(content)
-
-    fun readJson(content: String): JsonNode =
-            jsonMapper.readTree(content)
-
-    fun readYaml(content: String): JsonNode =
-            yamlMapper.readTree(content)
-
-    fun readYaml(yamlUrl: URL): JsonNode =
-            yamlMapper.readTree(yamlUrl)
-
-    fun readJson(jsonUrl: URL): JsonNode =
-            jsonMapper.readTree(jsonUrl)
-
-    private fun isYaml(specContent: String): Boolean =
-            !specContent.matches(jsonRegex)
-}
-=======
-package de.zalando.zally.rule
-
-import com.fasterxml.jackson.databind.JsonNode
-import com.fasterxml.jackson.databind.ObjectMapper
-import com.fasterxml.jackson.dataformat.yaml.YAMLFactory
-import java.net.URL
-
-class ObjectTreeReader {
-
-    private val jsonRegex = "^\\s*\\{".toRegex()
-
-    private val jsonMapper = ObjectMapper()
-    private val yamlMapper = ObjectMapper(YAMLFactory())
-
-    fun read(content: String): JsonNode =
-            if (isYaml(content)) {
-                readYaml(content)
-            } else {
-                readJson(content)
-            }
-
-    fun readJson(content: String): JsonNode =
-            jsonMapper.readTree(content)
-
-    fun readYaml(content: String): JsonNode =
-            yamlMapper.readTree(content)
-
-    fun readYaml(yamlUrl: URL): JsonNode =
-            yamlMapper.readTree(yamlUrl)
-
-    fun readJson(jsonUrl: URL): JsonNode =
-            jsonMapper.readTree(jsonUrl)
-
-    private fun isYaml(specContent: String): Boolean =
-            !specContent.matches(jsonRegex)
-}
->>>>>>> 2352dc9d
+package de.zalando.zally.rule
+
+import com.fasterxml.jackson.databind.JsonNode
+import com.fasterxml.jackson.databind.ObjectMapper
+import com.fasterxml.jackson.dataformat.yaml.YAMLFactory
+import java.net.URL
+
+class ObjectTreeReader {
+
+    private val jsonRegex = "^\\s*\\{".toRegex()
+
+    private val jsonMapper = ObjectMapper()
+    private val yamlMapper = ObjectMapper(YAMLFactory())
+
+    fun read(content: String): JsonNode =
+            if (isYaml(content)) {
+                readYaml(content)
+            } else {
+                readJson(content)
+            }
+
+    fun readJson(content: String): JsonNode =
+            jsonMapper.readTree(content)
+
+    fun readYaml(content: String): JsonNode =
+            yamlMapper.readTree(content)
+
+    fun readYaml(yamlUrl: URL): JsonNode =
+            yamlMapper.readTree(yamlUrl)
+
+    fun readJson(jsonUrl: URL): JsonNode =
+            jsonMapper.readTree(jsonUrl)
+
+    private fun isYaml(specContent: String): Boolean =
+            !specContent.matches(jsonRegex)
+}