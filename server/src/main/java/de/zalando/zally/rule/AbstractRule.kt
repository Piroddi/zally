--- conflicted
+++ resolved
@@ -1,46 +1,19 @@
-<<<<<<< HEAD
-package de.zalando.zally.rule
-
-import de.zalando.zally.rule.api.Rule
-import de.zalando.zally.rule.api.RuleSet
-
-abstract class AbstractRule(ruleSet: RuleSet) : Rule {
-
-    override val ruleSet = ruleSet
-
-    val name: String = javaClass.simpleName
-
-    override fun equals(other: Any?): Boolean {
-        if (this === other) return true
-        if (other !is AbstractRule) return false
-
-        if (name != other.name) return false
-
-        return true
-    }
-
-    override fun hashCode(): Int = name.hashCode()
-
-    override fun toString(): String = "$id-$name"
-}
-=======
-package de.zalando.zally.rule
-
-abstract class AbstractRule {
-
-    val name: String = javaClass.simpleName
-
-    override fun equals(other: Any?): Boolean {
-        if (this === other) return true
-        if (other !is AbstractRule) return false
-
-        if (name != other.name) return false
-
-        return true
-    }
-
-    override fun hashCode(): Int = name.hashCode()
-
-    override fun toString(): String = name
-}
->>>>>>> a0908eab
+package de.zalando.zally.rule
+
+abstract class AbstractRule {
+
+    val name: String = javaClass.simpleName
+
+    override fun equals(other: Any?): Boolean {
+        if (this === other) return true
+        if (other !is AbstractRule) return false
+
+        if (name != other.name) return false
+
+        return true
+    }
+
+    override fun hashCode(): Int = name.hashCode()
+
+    override fun toString(): String = name
+}