--- conflicted
+++ resolved
@@ -1,255 +1,126 @@
-<<<<<<< HEAD
-configurations {
-    ktlint
-}
-
-def versions = [
-        jacoco : '0.7.8',
-]
-
-buildscript {
-
-    ext.kotlin_version = '1.2.0'
-
-    repositories {
-        mavenCentral()
-        jcenter()
-        maven { url "https://repo.spring.io/libs-release" }
-        maven { url "https://plugins.gradle.org/m2/" }
-    }
-
-    dependencies {
-        classpath("org.springframework.boot:spring-boot-gradle-plugin:1.5.7.RELEASE")
-        classpath("org.jetbrains.kotlin:kotlin-gradle-plugin:$kotlin_version")
-        classpath "org.jetbrains.kotlin:kotlin-allopen:$kotlin_version"
-        classpath('com.github.ben-manes:gradle-versions-plugin:0.15.0')
-        classpath('de.undercouch:gradle-download-task:3.2.0')
-    }
-}
-
-apply plugin: 'java'
-apply plugin: 'kotlin'
-apply plugin: 'kotlin-allopen'
-apply plugin: 'jacoco'
-apply plugin: 'org.springframework.boot'
-apply plugin: 'com.github.ben-manes.versions'
-apply plugin: 'de.undercouch.download'
-
-task wrapper(type: Wrapper) {
-    gradleVersion = '4.3.1'
-}
-
-jar {
-    baseName = 'zally'
-    version = '1.0.0'
-}
-
-repositories {
-    jcenter()
-    mavenCentral()
-}
-
-sourceCompatibility = 1.8
-targetCompatibility = 1.8
-
-dependencies {
-    compile("io.swagger:swagger-parser:1.0.28")
-    compile("com.github.java-json-tools:json-schema-validator:2.2.8")
-    compile("org.springframework.boot:spring-boot-starter-web")
-    compile("org.springframework.boot:spring-boot-starter-undertow")
-    compile("org.springframework.boot:spring-boot-starter-actuator")
-    compile('org.springframework.boot:spring-boot-starter-data-jpa') {
-        exclude group: "org.hibernate", module: "hibernate-entitymanager"
-    }
-    compile('org.flywaydb:flyway-core:4.1.2')
-    compile('org.hsqldb:hsqldb:2.3.3')
-    compile('org.postgresql:postgresql:42.1.1')
-    compile('org.hibernate:hibernate-core:5.2.9.Final')
-    compile('org.jadira.usertype:usertype.core:6.0.1.GA') {
-        exclude group: "org.hibernate", module: "hibernate-entitymanager"
-    }
-    compile("com.fasterxml.jackson.module:jackson-module-parameter-names")
-    compile("com.fasterxml.jackson.datatype:jackson-datatype-jsr310")
-    compile("com.fasterxml.jackson.datatype:jackson-datatype-jdk8")
-    compile("com.fasterxml.jackson.module:jackson-module-kotlin")
-    compile("org.zalando.stups:stups-spring-oauth2-server:1.0.19")
-    compile("org.zalando:problem-spring-web:0.22.0")
-    compile("org.zalando:twintip-spring-web:1.1.0")
-    compile("org.zalando.zmon:zmon-actuator:0.9.7")
-    compile("io.dropwizard.metrics:metrics-core:3.2.2")
-    compile("org.jetbrains.kotlin:kotlin-stdlib:$kotlin_version")
-    compile("com.typesafe:config:1.3.2")
-
-    testCompile("net.jadler:jadler-core:1.3.0")
-    testCompile("net.jadler:jadler-jdk:1.3.0")
-    testCompile("net.jadler:jadler-junit:1.3.0")
-    testCompile("org.springframework.boot:spring-boot-starter-test")
-    testCompile("org.assertj:assertj-core:3.7.0")
-    testCompile('com.jayway.jsonpath:json-path-assert')
-
-    ktlint("com.github.shyiko:ktlint:0.14.0")
-}
-
-jacoco {
-    toolVersion = versions.jacoco
-}
-
-jacocoTestReport {
-    reports {
-        xml.enabled true
-    }
-}
-
-task ktlint(type: JavaExec) {
-    main = "com.github.shyiko.ktlint.Main"
-    classpath = configurations.ktlint
-    args "src/**/*.kt"
-}
-
-check.dependsOn jacocoTestReport
-check.dependsOn ktlint
-
-bootRun {
-    jvmArgs = ["-Dspring.profiles.active=dev"]
-}
-
-task downloadSwaggerSchema {
-    doFirst {
-        download {
-            src 'http://swagger.io/v2/schema.json'
-            dest "$rootDir/src/main/resources/schemas/swagger-schema.json"
-        }
-        download {
-            src 'http://json-schema.org/draft-04/schema'
-            dest "$rootDir/src/main/resources/schemas/json-schema.json"
-        }
-    }
-}
-=======
-configurations {
-    ktlint
-}
-
-def versions = [
-        jacoco : '0.7.8',
-]
-
-buildscript {
-
-    ext.kotlin_version = '1.2.21'
-
-    repositories {
-        mavenCentral()
-        jcenter()
-        maven { url "https://repo.spring.io/libs-release" }
-        maven { url "https://plugins.gradle.org/m2/" }
-    }
-
-    dependencies {
-        classpath("org.springframework.boot:spring-boot-gradle-plugin:1.5.10.RELEASE")
-        classpath("org.jetbrains.kotlin:kotlin-gradle-plugin:$kotlin_version")
-        classpath "org.jetbrains.kotlin:kotlin-allopen:$kotlin_version"
-        classpath('com.github.ben-manes:gradle-versions-plugin:0.15.0')
-        classpath('de.undercouch:gradle-download-task:3.2.0')
-    }
-}
-
-apply plugin: 'java'
-apply plugin: 'kotlin'
-apply plugin: 'kotlin-allopen'
-apply plugin: 'jacoco'
-apply plugin: 'org.springframework.boot'
-apply plugin: 'com.github.ben-manes.versions'
-apply plugin: 'de.undercouch.download'
-
-task wrapper(type: Wrapper) {
-    gradleVersion = '4.3.1'
-}
-
-jar {
-    baseName = 'zally'
-    version = '1.0.0'
-}
-
-repositories {
-    jcenter()
-    mavenCentral()
-}
-
-sourceCompatibility = 1.8
-targetCompatibility = 1.8
-
-dependencies {
-    compile("io.swagger:swagger-parser:1.0.34")
-    compile("com.github.java-json-tools:json-schema-validator:2.2.8")
-    compile("org.springframework.boot:spring-boot-starter-web")
-    compile("org.springframework.boot:spring-boot-starter-undertow")
-    compile("org.springframework.boot:spring-boot-starter-actuator")
-    compile('org.springframework.boot:spring-boot-starter-data-jpa') {
-        exclude group: "org.hibernate", module: "hibernate-entitymanager"
-    }
-    compile('org.flywaydb:flyway-core:4.1.2')
-    compile('org.hsqldb:hsqldb:2.4.0')
-    compile('org.postgresql:postgresql:42.1.1')
-    compile('org.hibernate:hibernate-core:5.2.9.Final')
-    compile('org.jadira.usertype:usertype.core:6.0.1.GA') {
-        exclude group: "org.hibernate", module: "hibernate-entitymanager"
-    }
-    compile("com.fasterxml.jackson.module:jackson-module-parameter-names")
-    compile("com.fasterxml.jackson.datatype:jackson-datatype-jsr310")
-    compile("com.fasterxml.jackson.datatype:jackson-datatype-jdk8")
-    compile("com.fasterxml.jackson.module:jackson-module-kotlin")
-    compile("org.zalando.stups:stups-spring-oauth2-server:1.0.20")
-    compile("org.zalando:problem-spring-web:0.22.1")
-    compile("org.zalando:twintip-spring-web:1.1.0")
-    compile("org.zalando.zmon:zmon-actuator:0.9.8")
-    compile("io.dropwizard.metrics:metrics-core:3.2.2")
-    compile("org.jetbrains.kotlin:kotlin-stdlib:$kotlin_version")
-    compile("com.typesafe:config:1.3.2")
-
-    testCompile("net.jadler:jadler-core:1.3.0")
-    testCompile("net.jadler:jadler-jdk:1.3.0")
-    testCompile("net.jadler:jadler-junit:1.3.0")
-    testCompile("org.springframework.boot:spring-boot-starter-test")
-    testCompile("org.assertj:assertj-core:3.7.0")
-    testCompile('com.jayway.jsonpath:json-path-assert')
-
-    ktlint("com.github.shyiko:ktlint:0.15.0")
-}
-
-jacoco {
-    toolVersion = versions.jacoco
-}
-
-jacocoTestReport {
-    reports {
-        xml.enabled true
-    }
-}
-
-task ktlint(type: JavaExec) {
-    main = "com.github.shyiko.ktlint.Main"
-    classpath = configurations.ktlint
-    args "src/**/*.kt"
-}
-
-check.dependsOn jacocoTestReport
-check.dependsOn ktlint
-
-bootRun {
-    jvmArgs = ["-Dspring.profiles.active=dev"]
-}
-
-task downloadSwaggerSchema {
-    doFirst {
-        download {
-            src 'http://swagger.io/v2/schema.json'
-            dest "$rootDir/src/main/resources/schemas/swagger-schema.json"
-        }
-        download {
-            src 'http://json-schema.org/draft-04/schema'
-            dest "$rootDir/src/main/resources/schemas/json-schema.json"
-        }
-    }
-}
->>>>>>> 2352dc9d
+configurations {
+    ktlint
+}
+
+def versions = [
+        jacoco : '0.7.8',
+]
+
+buildscript {
+
+    ext.kotlin_version = '1.2.21'
+
+    repositories {
+        mavenCentral()
+        jcenter()
+        maven { url "https://repo.spring.io/libs-release" }
+        maven { url "https://plugins.gradle.org/m2/" }
+    }
+
+    dependencies {
+        classpath("org.springframework.boot:spring-boot-gradle-plugin:1.5.10.RELEASE")
+        classpath("org.jetbrains.kotlin:kotlin-gradle-plugin:$kotlin_version")
+        classpath "org.jetbrains.kotlin:kotlin-allopen:$kotlin_version"
+        classpath('com.github.ben-manes:gradle-versions-plugin:0.15.0')
+        classpath('de.undercouch:gradle-download-task:3.2.0')
+    }
+}
+
+apply plugin: 'java'
+apply plugin: 'kotlin'
+apply plugin: 'kotlin-allopen'
+apply plugin: 'jacoco'
+apply plugin: 'org.springframework.boot'
+apply plugin: 'com.github.ben-manes.versions'
+apply plugin: 'de.undercouch.download'
+
+task wrapper(type: Wrapper) {
+    gradleVersion = '4.3.1'
+}
+
+jar {
+    baseName = 'zally'
+    version = '1.0.0'
+}
+
+repositories {
+    jcenter()
+    mavenCentral()
+}
+
+sourceCompatibility = 1.8
+targetCompatibility = 1.8
+
+dependencies {
+    compile("io.swagger:swagger-parser:1.0.34")
+    compile("com.github.java-json-tools:json-schema-validator:2.2.8")
+    compile("org.springframework.boot:spring-boot-starter-web")
+    compile("org.springframework.boot:spring-boot-starter-undertow")
+    compile("org.springframework.boot:spring-boot-starter-actuator")
+    compile('org.springframework.boot:spring-boot-starter-data-jpa') {
+        exclude group: "org.hibernate", module: "hibernate-entitymanager"
+    }
+    compile('org.flywaydb:flyway-core:4.1.2')
+    compile('org.hsqldb:hsqldb:2.4.0')
+    compile('org.postgresql:postgresql:42.1.1')
+    compile('org.hibernate:hibernate-core:5.2.9.Final')
+    compile('org.jadira.usertype:usertype.core:6.0.1.GA') {
+        exclude group: "org.hibernate", module: "hibernate-entitymanager"
+    }
+    compile("com.fasterxml.jackson.module:jackson-module-parameter-names")
+    compile("com.fasterxml.jackson.datatype:jackson-datatype-jsr310")
+    compile("com.fasterxml.jackson.datatype:jackson-datatype-jdk8")
+    compile("com.fasterxml.jackson.module:jackson-module-kotlin")
+    compile("org.zalando.stups:stups-spring-oauth2-server:1.0.20")
+    compile("org.zalando:problem-spring-web:0.22.1")
+    compile("org.zalando:twintip-spring-web:1.1.0")
+    compile("org.zalando.zmon:zmon-actuator:0.9.8")
+    compile("io.dropwizard.metrics:metrics-core:3.2.2")
+    compile("org.jetbrains.kotlin:kotlin-stdlib:$kotlin_version")
+    compile("com.typesafe:config:1.3.2")
+
+    testCompile("net.jadler:jadler-core:1.3.0")
+    testCompile("net.jadler:jadler-jdk:1.3.0")
+    testCompile("net.jadler:jadler-junit:1.3.0")
+    testCompile("org.springframework.boot:spring-boot-starter-test")
+    testCompile("org.assertj:assertj-core:3.7.0")
+    testCompile('com.jayway.jsonpath:json-path-assert')
+
+    ktlint("com.github.shyiko:ktlint:0.15.0")
+}
+
+jacoco {
+    toolVersion = versions.jacoco
+}
+
+jacocoTestReport {
+    reports {
+        xml.enabled true
+    }
+}
+
+task ktlint(type: JavaExec) {
+    main = "com.github.shyiko.ktlint.Main"
+    classpath = configurations.ktlint
+    args "src/**/*.kt"
+}
+
+check.dependsOn jacocoTestReport
+check.dependsOn ktlint
+
+bootRun {
+    jvmArgs = ["-Dspring.profiles.active=dev"]
+}
+
+task downloadSwaggerSchema {
+    doFirst {
+        download {
+            src 'http://swagger.io/v2/schema.json'
+            dest "$rootDir/src/main/resources/schemas/swagger-schema.json"
+        }
+        download {
+            src 'http://json-schema.org/draft-04/schema'
+            dest "$rootDir/src/main/resources/schemas/json-schema.json"
+        }
+    }
+}