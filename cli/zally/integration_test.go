// +build integration

package main

import (
	"fmt"
	"io/ioutil"
	"os"
	"testing"

	"github.com/stretchr/testify/assert"
)

type callable func() error

// https://stackoverflow.com/questions/10473800/in-go-how-do-i-capture-stdout-of-a-function-into-a-string
func CaptureOutput(callable callable) (string, error) {
	rescueStdout := os.Stdout
	r, w, _ := os.Pipe()
	os.Stdout = w

	err := callable()

	w.Close()
	outRaw, _ := ioutil.ReadAll(r)
	os.Stdout = rescueStdout

	out := string(outRaw[:])
	return out, err
}

func RunAppAndCaptureOutput(params []string) (string, error) {
	return CaptureOutput(func() error {
		return CreateApp().Run(params)
	})
}

func TestIntegrationWithNoParametersShowsUsage(t *testing.T) {
	t.Run("integrationWithNoParametersShowsUsage", func(t *testing.T) {
		out, e := RunAppAndCaptureOutput([]string{""})

		assert.Contains(t, out, "USAGE:")
		assert.Contains(t, out, "zally.test [global options] command [command options] [arguments...]")

		assert.Nil(t, e)
	})
}

func TestIntegrationWithLocalYamlFile(t *testing.T) {
	t.Run("integrationWithLocalYamlFile", func(t *testing.T) {
		out, e := RunAppAndCaptureOutput([]string{"", "lint", "../../server/src/test/resources/fixtures/api_spa.yaml"})

		assert.Contains(t, out, "MUST violations: 7")
		assert.Contains(t, out, "SHOULD violations: 3")
		assert.Contains(t, out, "MAY violations: 0")
		assert.Contains(t, out, "HINT violations: 1")

		assert.NotNil(t, e)
		assert.Equal(t, "Failing because: 7 must violation(s) found", e.Error())
	})
}

func TestIntegrationWithSomeOtherLocalYamlFile(t *testing.T) {
	t.Run("integrationWithSomeOtherLocalYamlFile", func(t *testing.T) {
		out, e := RunAppAndCaptureOutput([]string{"", "lint", "../../server/src/test/resources/fixtures/api_tinbox.yaml"})

		assert.Contains(t, out, "Provide API Specification using OpenAPI")
		assert.Contains(t, out, "MUST violations: 9")
		assert.Contains(t, out, "SHOULD violations: 4")
		assert.Contains(t, out, "MAY violations: 0")
		assert.Contains(t, out, "HINT violations: 1")

		assert.NotNil(t, e)
		assert.Equal(t, "Failing because: 9 must violation(s) found", e.Error())
	})
}

func TestIntegrationWithLocalJsonFile(t *testing.T) {
	t.Run("integrationWithLocalJsonFile", func(t *testing.T) {
		out, e := RunAppAndCaptureOutput([]string{"", "lint", "../../server/src/test/resources/fixtures/api_spp.json"})

		fmt.Println(out)
		assert.Contains(t, out, "MUST violations: 2")
		assert.Contains(t, out, "SHOULD violations: 4")
		assert.Contains(t, out, "MAY violations: 1")
		assert.Contains(t, out, "HINT violations: 1")

		assert.NotNil(t, e)
		assert.Equal(t, e.Error(), "Failing because: 2 must violation(s) found")
	})
}

func TestIntegrationWithRemoteYamlFile(t *testing.T) {
	t.Run("integrationWithRemoteYamlFile", func(t *testing.T) {
		out, e := RunAppAndCaptureOutput([]string{"", "lint", "https://raw.githubusercontent.com/zalando/zally/e542a2d6e8f7f37f4adf2242343e453961537a08/server/src/test/resources/api_spa.yaml"})

<<<<<<< HEAD
		assert.Contains(t, out, "MUST violations: 8")
		assert.Contains(t, out, "SHOULD violations: 2")
=======
		assert.Contains(t, out, "MUST violations: 7")
		assert.Contains(t, out, "SHOULD violations: 3")
>>>>>>> 83e6a0ab
		assert.Contains(t, out, "MAY violations: 0")
		assert.Contains(t, out, "HINT violations: 1")

		assert.NotNil(t, e)
		assert.Equal(t, "Failing because: 8 must violation(s) found", e.Error())
	})
}

func TestIntegrationWithRemoteJsonFile(t *testing.T) {
	t.Run("integrationWithRemoteJsonFile", func(t *testing.T) {
		out, e := RunAppAndCaptureOutput([]string{"", "lint", "https://raw.githubusercontent.com/zalando/zally/e542a2d6e8f7f37f4adf2242343e453961537a08/server/src/test/resources/api_spp.json"})

<<<<<<< HEAD
		assert.Contains(t, out, "MUST violations: 3")
		assert.Contains(t, out, "SHOULD violations: 3")
=======
		assert.Contains(t, out, "MUST violations: 2")
		assert.Contains(t, out, "SHOULD violations: 4")
>>>>>>> 83e6a0ab
		assert.Contains(t, out, "MAY violations: 1")
		assert.Contains(t, out, "HINT violations: 1")

		assert.NotNil(t, e)
		assert.Equal(t, "Failing because: 3 must violation(s) found", e.Error())
	})
}

func TestIntegrationWithNoMustViolations(t *testing.T) {
	t.Run("integrationWithNoMustViolations", func(t *testing.T) {
		out, e := RunAppAndCaptureOutput([]string{"", "lint", "../../server/src/test/resources/fixtures/no_must_violations.yaml"})

		assert.Contains(t, out, "MUST violations: 0")
		assert.Contains(t, out, "SHOULD violations: 3")
		assert.Contains(t, out, "MAY violations: 1")
		assert.Contains(t, out, "HINT violations: 0")

		assert.Nil(t, e)
	})
}

func TestIntegrationWithZallyApiDefinition(t *testing.T) {
	t.Run("integrationWithZallyApiDefinition", func(t *testing.T) {
		out, e := RunAppAndCaptureOutput([]string{"", "lint", "../../server/src/main/resources/api/zally-api.yaml"})

		assert.Contains(t, out, "[33mSHOULD[0m [33mUse Specific HTTP Status Codes[0m")
		assert.Contains(t, out, "[36mHINT[0m [36mNot Specify Standard Error Codes[0m")

		assert.Contains(t, out, "MUST violations: 0")
		assert.Contains(t, out, "SHOULD violations: 1")
		assert.Contains(t, out, "MAY violations: 0")
		assert.Contains(t, out, "HINT violations: 1")

		assert.Nil(t, e)
	})
}

func TestIntegrationDisplayRulesList(t *testing.T) {
	t.Run("integrationDisplayRulesList", func(t *testing.T) {
		out, e := RunAppAndCaptureOutput([]string{"", "rules"})

		assert.Contains(t, out, "[31m166[0m [31mMUST[0m: Avoid Link in Header Rule")
		assert.Contains(t, out, "https://zalando.github.io/restful-api-guidelines/#166")

		assert.Nil(t, e)
	})
}

func TestIntegrationNotReceiveDeprecationMessage(t *testing.T) {
	t.Run("notShowDeprecationMessage", func(t *testing.T) {
		out, e := RunAppAndCaptureOutput([]string{"", "rules"})

		assert.NotContains(t, out, "Please update your CLI:")

		assert.Nil(t, e)
	})
}<|MERGE_RESOLUTION|>--- conflicted
+++ resolved
@@ -94,13 +94,8 @@
 	t.Run("integrationWithRemoteYamlFile", func(t *testing.T) {
 		out, e := RunAppAndCaptureOutput([]string{"", "lint", "https://raw.githubusercontent.com/zalando/zally/e542a2d6e8f7f37f4adf2242343e453961537a08/server/src/test/resources/api_spa.yaml"})
 
-<<<<<<< HEAD
 		assert.Contains(t, out, "MUST violations: 8")
-		assert.Contains(t, out, "SHOULD violations: 2")
-=======
-		assert.Contains(t, out, "MUST violations: 7")
 		assert.Contains(t, out, "SHOULD violations: 3")
->>>>>>> 83e6a0ab
 		assert.Contains(t, out, "MAY violations: 0")
 		assert.Contains(t, out, "HINT violations: 1")
 
@@ -113,13 +108,8 @@
 	t.Run("integrationWithRemoteJsonFile", func(t *testing.T) {
 		out, e := RunAppAndCaptureOutput([]string{"", "lint", "https://raw.githubusercontent.com/zalando/zally/e542a2d6e8f7f37f4adf2242343e453961537a08/server/src/test/resources/api_spp.json"})
 
-<<<<<<< HEAD
 		assert.Contains(t, out, "MUST violations: 3")
-		assert.Contains(t, out, "SHOULD violations: 3")
-=======
-		assert.Contains(t, out, "MUST violations: 2")
 		assert.Contains(t, out, "SHOULD violations: 4")
->>>>>>> 83e6a0ab
 		assert.Contains(t, out, "MAY violations: 1")
 		assert.Contains(t, out, "HINT violations: 1")
 
