--- conflicted
+++ resolved
@@ -10,69 +10,37 @@
 @test "CLI works with local .yaml file" {
 	run cli/bin/zally -l http://localhost:8080 server/src/test/resources/fixtures/api_spa.yaml
 	[ "$status" -eq 1 ]
-<<<<<<< HEAD
-	[ "${lines[67]}" = "[0mMUST violations: 6" ]
-	[ "${lines[68]}" = "SHOULD violations: 2" ]
-	[ "${lines[69]}" = "MAY violations: 0" ]
-	[ "${lines[70]}" = "HINT violations: 1" ]
-	[ "${#lines[@]}" -eq 71 ]
-=======
 	[[ "$output" =~ "[0mMUST violations: 6" ]]
 	[[ "$output" =~ "SHOULD violations: 2" ]]
 	[[ "$output" =~ "MAY violations: 0" ]]
-	[[ "$output" =~ "HINT violations: 0" ]]
->>>>>>> 859f207f
+	[[ "$output" =~ "HINT violations: 1" ]]
 }
 
 @test "CLI works with local .json file" {
 	run cli/bin/zally -l http://localhost:8080 server/src/test/resources/fixtures/api_spp.json
 	[ "$status" -eq 1 ]
-<<<<<<< HEAD
-	[ "${lines[78]}" = "[0mMUST violations: 2" ]
-	[ "${lines[79]}" = "SHOULD violations: 2" ]
-	[ "${lines[80]}" = "MAY violations: 1" ]
-	[ "${lines[81]}" = "HINT violations: 1" ]
-	[ "${#lines[@]}" -eq 82 ]
-=======
 	[[ "$output" =~ "[0mMUST violations: 2" ]]
 	[[ "$output" =~ "SHOULD violations: 2" ]]
 	[[ "$output" =~ "MAY violations: 1" ]]
-	[[ "$output" =~ "HINT violations: 0" ]]
->>>>>>> 859f207f
+	[[ "$output" =~ "HINT violations: 1" ]]
 }
 
 @test "CLI works with remote .yaml file" {
 	run cli/bin/zally -l http://localhost:8080 https://raw.githubusercontent.com/zalando-incubator/zally/e542a2d6e8f7f37f4adf2242343e453961537a08/server/src/test/resources/api_spa.yaml
 	[ "$status" -eq 1 ]
-<<<<<<< HEAD
-	[ "${lines[67]}" = "[0mMUST violations: 6" ]
-	[ "${lines[68]}" = "SHOULD violations: 2" ]
-	[ "${lines[69]}" = "MAY violations: 0" ]
-	[ "${lines[70]}" = "HINT violations: 1" ]
-	[ "${#lines[@]}" -eq 71 ]
-=======
 	[[ "$output" =~ "[0mMUST violations: 6" ]]
 	[[ "$output" =~ "SHOULD violations: 2" ]]
 	[[ "$output" =~ "MAY violations: 0" ]]
-	[[ "$output" =~ "HINT violations: 0" ]]
->>>>>>> 859f207f
+	[[ "$output" =~ "HINT violations: 1" ]]
 }
 
 @test "CLI works with remote .json file" {
 	run cli/bin/zally -l http://localhost:8080 https://raw.githubusercontent.com/zalando-incubator/zally/e542a2d6e8f7f37f4adf2242343e453961537a08/server/src/test/resources/api_spp.json
 	[ "$status" -eq 1 ]
-<<<<<<< HEAD
-	[ "${lines[78]}" = "[0mMUST violations: 2" ]
-	[ "${lines[79]}" = "SHOULD violations: 2" ]
-	[ "${lines[80]}" = "MAY violations: 1" ]
-	[ "${lines[81]}" = "HINT violations: 1" ]
-	[ "${#lines[@]}" -eq 82 ]
-=======
 	[[ "$output" =~ "[0mMUST violations: 2" ]]
 	[[ "$output" =~ "SHOULD violations: 2" ]]
 	[[ "$output" =~ "MAY violations: 1" ]]
-	[[ "$output" =~ "HINT violations: 0" ]]
->>>>>>> 859f207f
+	[[ "$output" =~ "HINT violations: 1" ]]
 }
 
 @test "Displays rule list" {
@@ -88,17 +56,9 @@
 	run curl -sL https://github.com/zalando-incubator/zally/releases/download/v1.0.0/zally-1.0.0.jar -o zally-1.0.0.jar
 	run java -jar zally-1.0.0.jar -l http://localhost:8080 https://raw.githubusercontent.com/zalando-incubator/zally/e542a2d6e8f7f37f4adf2242343e453961537a08/server/src/test/resources/api_spp.json
 	[ "$status" -eq 1 ]
-<<<<<<< HEAD
-	[ "${lines[70]}" = "[0mMUST violations: 2" ]
-	[ "${lines[71]}" = "SHOULD violations: 2" ]
-	[ "${lines[72]}" = "COULD violations: 0" ]
-	[ "${lines[73]}" = "HINT violations: 1" ]
-	[ "${#lines[@]}" -eq 74 ]
-=======
 	[[ "$output" =~ "[0mMUST violations: 2" ]]
 	[[ "$output" =~ "SHOULD violations: 2" ]]
 	[[ "$output" =~ "COULD violations: 0" ]]
-	[[ "$output" =~ "HINT violations: 0" ]]
->>>>>>> 859f207f
+	[[ "$output" =~ "HINT violations: 1" ]]
 	run rm zally-1.0.0.jar
 }